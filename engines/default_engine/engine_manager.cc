--- conflicted
+++ resolved
@@ -32,67 +32,6 @@
 
 static std::unique_ptr<EngineManager> engineManager;
 
-<<<<<<< HEAD
-static void scrubber_task_main(void* arg) {
-    ScrubberTask* task = reinterpret_cast<ScrubberTask*>(arg);
-    task->run();
-}
-
-ScrubberTask::ScrubberTask(EngineManager* manager)
-  : shuttingdown(false),
-    engineManager(manager) {
-    if (cb_create_named_thread(&scrubberThread, &scrubber_task_main, this, 0,
-                               "mc:item_scrub") != 0) {
-        throw std::runtime_error("Error creating 'mc:item_scrub' thread");
-    }
-}
-
-void ScrubberTask::shutdown() {
-    shuttingdown = true;
-    // Serialize with ::run
-    std::lock_guard<std::mutex> lck(lock);
-    cvar.notify_one();
-}
-
-void ScrubberTask::joinThread() {
-    cb_join_thread(scrubberThread);
-}
-
-void ScrubberTask::placeOnWorkQueue(struct default_engine* engine, bool destroy) {
-    if (!shuttingdown) {
-        std::lock_guard<std::mutex> lck(lock);
-        engine->scrubber.force_delete = destroy;
-        workQueue.push_back(std::make_pair(engine, destroy));
-        cvar.notify_one();
-    }
-}
-
-void ScrubberTask::run() {
-    while (true) {
-        std::unique_lock<std::mutex> lck(lock);
-        if (!workQueue.empty()) {
-            auto engine = workQueue.front();
-            workQueue.pop_front();
-            lck.unlock();
-
-            item_scrubber_main(engine.first);
-
-            if (engine.second) {
-                destroy_engine_instance(engine.first);
-                engineManager->deleteEngine(engine.first);
-            }
-
-            lck.lock(); // relock so lck can safely unlock when destroyed at loop end.
-        } else if (!shuttingdown) {
-            cvar.wait(lck);
-        } else {
-            return;
-        }
-    }
-}
-
-=======
->>>>>>> d4b3338b
 EngineManager::EngineManager()
   : scrubberTask(*this),
     shuttingdown(false) {}
