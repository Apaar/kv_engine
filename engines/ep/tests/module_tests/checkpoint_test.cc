/* -*- Mode: C++; tab-width: 4; c-basic-offset: 4; indent-tabs-mode: nil -*- */
/*
 *     Copyright 2011 Couchbase, Inc
 *
 *   Licensed under the Apache License, Version 2.0 (the "License");
 *   you may not use this file except in compliance with the License.
 *   You may obtain a copy of the License at
 *
 *       http://www.apache.org/licenses/LICENSE-2.0
 *
 *   Unless required by applicable law or agreed to in writing, software
 *   distributed under the License is distributed on an "AS IS" BASIS,
 *   WITHOUT WARRANTIES OR CONDITIONS OF ANY KIND, either express or implied.
 *   See the License for the specific language governing permissions and
 *   limitations under the License.
 */

#include "checkpoint_test.h"
#include "checkpoint_test_impl.h"

#include "checkpoint.h"
#include "checkpoint_manager.h"
#include "checkpoint_utils.h"
#include "dcp/response.h"
#include "dcp_utils.h"
#include "ep_types.h"
#include "ep_vb.h"
#include "failover-table.h"
#include "tests/module_tests/test_helpers.h"
#include "thread_gate.h"

#include "../mock/mock_checkpoint_manager.h"
#include "../mock/mock_dcp_consumer.h"
#include "../mock/mock_synchronous_ep_engine.h"

#include <folly/portability/GMock.h>
#include <folly/portability/GTest.h>
#include <valgrind/valgrind.h>

#include <thread>

#define NUM_DCP_THREADS 3
#define NUM_DCP_THREADS_VG 2
#define NUM_SET_THREADS 4
#define NUM_SET_THREADS_VG 2

#define NUM_ITEMS 500
#define NUM_ITEMS_VG 10

#define DCP_CURSOR_PREFIX "dcp-client-"

template <typename V>
CheckpointTest<V>::CheckpointTest()
    : callback(new DummyCB()),
      vbucket(new V(Vbid(0),
                    vbucket_state_active,
                    global_stats,
                    checkpoint_config,
                    /*kvshard*/ NULL,
                    /*lastSeqno*/ 1000,
                    /*lastSnapStart*/ 0,
                    /*lastSnapEnd*/ 0,
                    /*table*/ NULL,
                    callback,
                    /*newSeqnoCb*/ nullptr,
                    NoopSyncWriteCompleteCb,
                    NoopSeqnoAckCb,
                    config,
                    EvictionPolicy::Value,
                    std::make_unique<Collections::VB::Manifest>())) {
    createManager();
}

template <typename V>
void CheckpointTest<V>::createManager(int64_t last_seqno) {
    manager.reset(new MockCheckpointManager(global_stats,
                                        this->vbucket->getId(),
                                        checkpoint_config,
                                        last_seqno,
                                        /*lastSnapStart*/ 0,
                                        /*lastSnapEnd*/ 0,
                                        callback));

    // Sanity check initial state.
    ASSERT_EQ(1, this->manager->getNumOfCursors());
    ASSERT_EQ(0, this->manager->getNumOpenChkItems());
    ASSERT_EQ(1, this->manager->getNumCheckpoints());
}

template <typename V>
bool CheckpointTest<V>::queueNewItem(const std::string& key) {
    queued_item qi{new Item(makeStoredDocKey(key),
                            this->vbucket->getId(),
                            queue_op::mutation,
                            /*revSeq*/ 0,
                            /*bySeq*/ 0)};
    return this->manager->queueDirty(*this->vbucket,
                                     qi,
                                     GenerateBySeqno::Yes,
                                     GenerateCas::Yes,
                                     /*preLinkDocCtx*/ nullptr);
}

struct thread_args {
    VBucket* vbucket;
    MockCheckpointManager *checkpoint_manager;
    Cursor cursor;
    ThreadGate& gate;
};

static void launch_persistence_thread(void *arg) {
    struct thread_args *args = static_cast<struct thread_args *>(arg);
    args->gate.threadUp();

    bool flush = false;
    while(true) {
        size_t itemPos;
        std::vector<queued_item> items;
        auto* cursor = args->checkpoint_manager->getPersistenceCursor();
        args->checkpoint_manager->getAllItemsForCursor(cursor, items);
        for(itemPos = 0; itemPos < items.size(); ++itemPos) {
            queued_item qi = items.at(itemPos);
            if (qi->getOperation() == queue_op::flush) {
                flush = true;
                break;
            }
        }
        if (flush) {
            // Checkpoint start and end operations may have been introduced in
            // the items queue after the "flush" operation was added. Ignore
            // these. Anything else will be considered an error.
            for(size_t i = itemPos + 1; i < items.size(); ++i) {
                queued_item qi = items.at(i);
                EXPECT_TRUE(queue_op::checkpoint_start == qi->getOperation() ||
                            queue_op::checkpoint_end == qi->getOperation())
                    << "Unexpected operation:" << to_string(qi->getOperation());
            }
            break;
        }
        // yield to allow set thread to actually do some useful work.
        std::this_thread::yield();
    }
    EXPECT_TRUE(flush);
}

static void launch_dcp_client_thread(void* arg) {
    struct thread_args *args = static_cast<struct thread_args *>(arg);
    args->gate.threadUp();

    bool flush = false;
    bool isLastItem = false;
    while(true) {
        queued_item qi = args->checkpoint_manager->nextItem(
                args->cursor.lock().get(), isLastItem);
        if (qi->getOperation() == queue_op::flush) {
            flush = true;
            break;
        }
        // yield to allow set thread to actually do some useful work.
        std::this_thread::yield();
    }
    EXPECT_TRUE(flush);
}

static void launch_checkpoint_cleanup_thread(void *arg) {
    struct thread_args *args = static_cast<struct thread_args *>(arg);
    args->gate.threadUp();

    while (args->checkpoint_manager->getNumOfCursors() > 1) {
        bool newCheckpointCreated;
        args->checkpoint_manager->removeClosedUnrefCheckpoints(
                *args->vbucket, newCheckpointCreated);
        // yield to allow set thread to actually do some useful work.
        std::this_thread::yield();
    }
}

static void launch_set_thread(void *arg) {
    struct thread_args *args = static_cast<struct thread_args *>(arg);
    args->gate.threadUp();

    int i(0);
    for (i = 0; i < NUM_ITEMS; ++i) {
        std::string key = "key-" + std::to_string(i);
        queued_item qi(new Item(makeStoredDocKey(key),
                                args->vbucket->getId(),
                                queue_op::mutation,
                                0,
                                0));
        args->checkpoint_manager->queueDirty(*args->vbucket,
                                             qi,
                                             GenerateBySeqno::Yes,
                                             GenerateCas::Yes,
                                             /*preLinkDocCtx*/ nullptr);
    }
}

TYPED_TEST_CASE(CheckpointTest, VBucketTypes);

TYPED_TEST(CheckpointTest, basic_chk_test) {
    std::shared_ptr<Callback<Vbid> > cb(new DummyCB());
    this->vbucket.reset(
            new TypeParam(Vbid(0),
                          vbucket_state_active,
                          this->global_stats,
                          this->checkpoint_config,
                          NULL,
                          0,
                          0,
                          0,
                          NULL,
                          cb,
                          /*newSeqnoCb*/ nullptr,
                          NoopSyncWriteCompleteCb,
                          NoopSeqnoAckCb,
                          this->config,
                          EvictionPolicy::Value,
                          std::make_unique<Collections::VB::Manifest>()));

    this->manager.reset(new MockCheckpointManager(
            this->global_stats, Vbid(0), this->checkpoint_config, 1, 0, 0, cb));

    const size_t n_set_threads = RUNNING_ON_VALGRIND ? NUM_SET_THREADS_VG :
                                                       NUM_SET_THREADS;

    const size_t n_dcp_threads =
            RUNNING_ON_VALGRIND ? NUM_DCP_THREADS_VG : NUM_DCP_THREADS;

    std::vector<cb_thread_t> dcp_threads(n_dcp_threads);
    std::vector<cb_thread_t> set_threads(n_set_threads);
    cb_thread_t persistence_thread;
    cb_thread_t checkpoint_cleanup_thread;
    int rc(0);

    const size_t n_threads{n_set_threads + n_dcp_threads + 2};
    ThreadGate gate{n_threads};
    thread_args t_args{this->vbucket.get(), this->manager.get(), {}, gate};

    std::vector<thread_args> dcp_t_args;
    for (size_t i = 0; i < n_dcp_threads; ++i) {
        std::string name(DCP_CURSOR_PREFIX + std::to_string(i));
        auto cursorRegResult = this->manager->registerCursorBySeqno(name, 0);
        dcp_t_args.emplace_back(thread_args{this->vbucket.get(),
                                            this->manager.get(),
                                            cursorRegResult.cursor,
                                            gate});
    }

    rc = cb_create_thread(&persistence_thread, launch_persistence_thread, &t_args, 0);
    EXPECT_EQ(0, rc);

    rc = cb_create_thread(&checkpoint_cleanup_thread,
                        launch_checkpoint_cleanup_thread, &t_args, 0);
    EXPECT_EQ(0, rc);

    for (size_t i = 0; i < n_dcp_threads; ++i) {
        rc = cb_create_thread(
                &dcp_threads[i], launch_dcp_client_thread, &dcp_t_args[i], 0);
        EXPECT_EQ(0, rc);
    }

    for (size_t i = 0; i < n_set_threads; ++i) {
        rc = cb_create_thread(&set_threads[i], launch_set_thread, &t_args, 0);
        EXPECT_EQ(0, rc);
    }

    for (size_t i = 0; i < n_set_threads; ++i) {
        rc = cb_join_thread(set_threads[i]);
        EXPECT_EQ(0, rc);
    }

    // Push the flush command into the queue so that all other threads can be terminated.
    queued_item qi(new Item(makeStoredDocKey("flush"),
                            this->vbucket->getId(),
                            queue_op::flush,
                            0xffff,
                            0));
    this->manager->queueDirty(*this->vbucket,
                              qi,
                              GenerateBySeqno::Yes,
                              GenerateCas::Yes,
                              /*preLinkDocCtx*/ nullptr);

    rc = cb_join_thread(persistence_thread);
    EXPECT_EQ(0, rc);

    for (size_t i = 0; i < n_dcp_threads; ++i) {
        rc = cb_join_thread(dcp_threads[i]);
        EXPECT_EQ(0, rc);
        this->manager->removeCursor(dcp_t_args[i].cursor.lock().get());
    }

    rc = cb_join_thread(checkpoint_cleanup_thread);
    EXPECT_EQ(0, rc);
}

// Sanity check test fixture
TYPED_TEST(CheckpointTest, CheckFixture) {
    // Initially have a single cursor (persistence).
    EXPECT_EQ(1, this->manager->getNumOfCursors());
    EXPECT_EQ(0, this->manager->getNumOpenChkItems());
    // Should initially be zero items to persist.
    EXPECT_EQ(0, this->manager->getNumItemsForPersistence());

    // Check that the items fetched matches the number we were told to expect.
    std::vector<queued_item> items;
    auto result = this->manager->getAllItemsForPersistence(items);
    EXPECT_EQ(0, result.start);
    EXPECT_EQ(0, result.end);
    EXPECT_EQ(1, items.size());
    EXPECT_EQ(queue_op::checkpoint_start, items.at(0)->getOperation());
}

// Basic test of a single, open checkpoint.
TYPED_TEST(CheckpointTest, OneOpenCkpt) {
    // Queue a set operation.
    queued_item qi(new Item(makeStoredDocKey("key1"),
                            this->vbucket->getId(),
                            queue_op::mutation,
                            /*revSeq*/ 20,
                            /*bySeq*/ 0));

    // No set_ops in queue, expect queueDirty to return true (increase
    // persistence queue size).
    EXPECT_TRUE(this->manager->queueDirty(*this->vbucket,
                                          qi,
                                          GenerateBySeqno::Yes,
                                          GenerateCas::Yes,
                                          /*preLinkDocCtx*/ nullptr));
    EXPECT_EQ(1, this->manager->getNumCheckpoints()); // Single open checkpoint.
    // 1x op_set
    EXPECT_EQ(1, this->manager->getNumOpenChkItems());
    EXPECT_EQ(1001, qi->getBySeqno());
    EXPECT_EQ(20, qi->getRevSeqno());
    EXPECT_EQ(1, this->manager->getNumItemsForPersistence());

    // Adding the same key again shouldn't increase the size.
    queued_item qi2(new Item(makeStoredDocKey("key1"),
                             this->vbucket->getId(),
                             queue_op::mutation,
                             /*revSeq*/ 21,
                             /*bySeq*/ 0));
    EXPECT_FALSE(this->manager->queueDirty(*this->vbucket,
                                           qi2,
                                           GenerateBySeqno::Yes,
                                           GenerateCas::Yes,
                                           /*preLinkDocCtx*/ nullptr));
    EXPECT_EQ(1, this->manager->getNumCheckpoints());
    EXPECT_EQ(1, this->manager->getNumOpenChkItems());
    EXPECT_EQ(1002, qi2->getBySeqno());
    EXPECT_EQ(21, qi2->getRevSeqno());
    EXPECT_EQ(1, this->manager->getNumItemsForPersistence());

    // Adding a different key should increase size.
    queued_item qi3(new Item(makeStoredDocKey("key2"),
                             this->vbucket->getId(),
                             queue_op::mutation,
                             /*revSeq*/ 0,
                             /*bySeq*/ 0));
    EXPECT_TRUE(this->manager->queueDirty(*this->vbucket,
                                          qi3,
                                          GenerateBySeqno::Yes,
                                          GenerateCas::Yes,
                                          /*preLinkDocCtx*/ nullptr));
    EXPECT_EQ(1, this->manager->getNumCheckpoints());
    EXPECT_EQ(2, this->manager->getNumOpenChkItems());
    EXPECT_EQ(1003, qi3->getBySeqno());
    EXPECT_EQ(0, qi3->getRevSeqno());
    EXPECT_EQ(2, this->manager->getNumItemsForPersistence());

    // Check that the items fetched matches the number we were told to expect.
    std::vector<queued_item> items;
    auto result = this->manager->getAllItemsForPersistence(items);
    EXPECT_EQ(0, result.start);
    EXPECT_EQ(1003, result.end);
    EXPECT_EQ(3, items.size());
    EXPECT_THAT(items,
                testing::ElementsAre(HasOperation(queue_op::checkpoint_start),
                                     HasOperation(queue_op::mutation),
                                     HasOperation(queue_op::mutation)));
}

// Test that enqueuing a single delete works.
TYPED_TEST(CheckpointTest, Delete) {
    // Enqueue a single delete.
    queued_item qi{new Item{makeStoredDocKey("key1"),
                            this->vbucket->getId(),
                            queue_op::mutation,
                            /*revSeq*/ 10,
                            /*byseq*/ 0}};
    qi->setDeleted();
    EXPECT_TRUE(this->manager->queueDirty(*this->vbucket,
                                          qi,
                                          GenerateBySeqno::Yes,
                                          GenerateCas::Yes,
                                          /*preLinkDocCtx*/ nullptr));

    EXPECT_EQ(1, this->manager->getNumCheckpoints());  // Single open checkpoint.
    EXPECT_EQ(1, this->manager->getNumOpenChkItems()); // 1x op_del
    EXPECT_EQ(1001, qi->getBySeqno());
    EXPECT_EQ(10, qi->getRevSeqno());

    // Check that the items fetched matches what was enqueued.
    std::vector<queued_item> items;
    auto result = this->manager->getAllItemsForPersistence(items);

    EXPECT_EQ(0, result.start);
    EXPECT_EQ(1001, result.end);
    ASSERT_EQ(2, items.size());
    EXPECT_THAT(items,
                testing::ElementsAre(HasOperation(queue_op::checkpoint_start),
                                     HasOperation(queue_op::mutation)));
    EXPECT_TRUE(items[1]->isDeleted());
}


// Test with one open and one closed checkpoint.
TYPED_TEST(CheckpointTest, OneOpenOneClosed) {
    // Add some items to the initial (open) checkpoint.
    for (auto i : {1,2}) {
        EXPECT_TRUE(this->queueNewItem("key" + std::to_string(i)));
    }
    EXPECT_EQ(1, this->manager->getNumCheckpoints());
    // 2x op_set
    EXPECT_EQ(2, this->manager->getNumOpenChkItems());
    const uint64_t ckpt_id1 = this->manager->getOpenCheckpointId();

    // Create a new checkpoint (closing the current open one).
    const uint64_t ckpt_id2 = this->manager->createNewCheckpoint();
    EXPECT_NE(ckpt_id1, ckpt_id2) << "New checkpoint ID should differ from old";
    EXPECT_EQ(ckpt_id1, this->manager->getLastClosedCheckpointId());
    EXPECT_EQ(0, this->manager->getNumOpenChkItems()); // no items yet

    // Add some items to the newly-opened checkpoint (note same keys as 1st
    // ckpt).
    for (auto ii : {1,2}) {
        EXPECT_TRUE(this->queueNewItem("key" + std::to_string(ii)));
    }
    EXPECT_EQ(2, this->manager->getNumCheckpoints());
    // 2x op_set
    EXPECT_EQ(2, this->manager->getNumOpenChkItems());

    // Examine the items - should be 2 lots of two keys.
    EXPECT_EQ(4, this->manager->getNumItemsForPersistence());

    // Check that the items fetched matches the number we were told to expect.
    std::vector<queued_item> items;
    auto result = this->manager->getAllItemsForPersistence(items);
    EXPECT_EQ(0, result.start);
    EXPECT_EQ(1004, result.end);
    EXPECT_EQ(7, items.size());
    EXPECT_THAT(items,
                testing::ElementsAre(HasOperation(queue_op::checkpoint_start),
                                     HasOperation(queue_op::mutation),
                                     HasOperation(queue_op::mutation),
                                     HasOperation(queue_op::checkpoint_end),
                                     HasOperation(queue_op::checkpoint_start),
                                     HasOperation(queue_op::mutation),
                                     HasOperation(queue_op::mutation)));
}

// Test the automatic creation of checkpoints based on the number of items.
TYPED_TEST(CheckpointTest, ItemBasedCheckpointCreation) {
    // Size down the default number of items to create a new checkpoint and
    // recreate the manager
    this->checkpoint_config = CheckpointConfig(DEFAULT_CHECKPOINT_PERIOD,
                                               MIN_CHECKPOINT_ITEMS,
                                               /*numCheckpoints*/ 2,
                                               /*itemBased*/ true,
                                               /*keepClosed*/ false,
                                               /*persistenceEnabled*/ true);
    // TODO: ^^ Consider a variant for Ephemeral testing -
    // persistenceEnabled:false

    this->createManager();

    // Create one less than the number required to create a new checkpoint.
    queued_item qi;
    for (unsigned int ii = 0; ii < MIN_CHECKPOINT_ITEMS; ii++) {
        EXPECT_EQ(ii, this->manager->getNumOpenChkItems());

        EXPECT_TRUE(this->queueNewItem("key" + std::to_string(ii)));
        EXPECT_EQ(1, this->manager->getNumCheckpoints());
    }

    // Add one more - should create a new checkpoint.
    EXPECT_TRUE(this->queueNewItem("key_epoch"));
    EXPECT_EQ(2, this->manager->getNumCheckpoints());
    EXPECT_EQ(1, this->manager->getNumOpenChkItems()); // 1x op_set

    // Fill up this checkpoint also - note loop for MIN_CHECKPOINT_ITEMS - 1
    for (unsigned int ii = 0; ii < MIN_CHECKPOINT_ITEMS - 1; ii++) {
        EXPECT_EQ(ii + 1,
                  this->manager->getNumOpenChkItems()); /* +1 initial set */

        EXPECT_TRUE(this->queueNewItem("key" + std::to_string(ii)));

        EXPECT_EQ(2, this->manager->getNumCheckpoints());
    }

    // Add one more - as we have hit maximum checkpoints should *not* create a
    // new one.
    EXPECT_TRUE(this->queueNewItem("key_epoch2"));
    EXPECT_EQ(2, this->manager->getNumCheckpoints());
    EXPECT_EQ(11, // 1x key_epoch, 9x key_X, 1x key_epoch2
              this->manager->getNumOpenChkItems());

    // Fetch the items associated with the persistence cursor. This
    // moves the single cursor registered outside of the initial checkpoint,
    // allowing a new open checkpoint to be created.
    EXPECT_EQ(1, this->manager->getNumOfCursors());
    std::vector<queued_item> items;
<<<<<<< HEAD
    range = this->manager->getAllItemsForPersistence(items);
=======
    snapshot_range_t range = this->manager->getAllItemsForCursor(
            CheckpointManager::pCursorName, items);
>>>>>>> ea8dcdd6

    EXPECT_EQ(0, range.start);
    EXPECT_EQ(1021, range.end);
    EXPECT_EQ(24, items.size());

    // Should still have the same number of checkpoints and open items.
    EXPECT_EQ(2, this->manager->getNumCheckpoints());
    EXPECT_EQ(11, this->manager->getNumOpenChkItems());

    // But adding a new item will create a new one.
    EXPECT_TRUE(this->queueNewItem("key_epoch3"));
    EXPECT_EQ(3, this->manager->getNumCheckpoints());
    EXPECT_EQ(1, this->manager->getNumOpenChkItems()); // 1x op_set
}

// Test checkpoint and cursor accounting - when checkpoints are closed the
// offset of cursors is updated as appropriate.
TYPED_TEST(CheckpointTest, CursorOffsetOnCheckpointClose) {
    // Add two items to the initial (open) checkpoint.
    for (auto i : {1,2}) {
        EXPECT_TRUE(this->queueNewItem("key" + std::to_string(i)));
    }
    EXPECT_EQ(1, this->manager->getNumCheckpoints());
    // 2x op_set
    EXPECT_EQ(2, this->manager->getNumOpenChkItems());

    // Use the existing persistence cursor for this test:
    EXPECT_EQ(2, this->manager->getNumItemsForPersistence())
            << "Cursor should initially have two items pending";

    // Check de-dupe counting - after adding another item with the same key,
    // should still see two items.
    EXPECT_FALSE(this->queueNewItem("key1")) << "Adding a duplicate key to "
                                                "open checkpoint should not "
                                                "increase queue size";

    EXPECT_EQ(2, this->manager->getNumItemsForPersistence())
            << "Expected 2 items for cursor (2x op_set) after adding a "
               "duplicate.";

    // Create a new checkpoint (closing the current open one).
    this->manager->createNewCheckpoint();
    EXPECT_EQ(0, this->manager->getNumOpenChkItems());
    EXPECT_EQ(2, this->manager->getNumCheckpoints());
    EXPECT_EQ(2, this->manager->getNumItemsForPersistence())
            << "Expected 2 items for cursor after creating new checkpoint";

    // Advance persistence cursor - first to get the 'checkpoint_start' meta
    // item, and a second time to get the a 'proper' mutation.
    bool isLastMutationItem;
    auto item = this->manager->nextItem(this->manager->getPersistenceCursor(),
                                        isLastMutationItem);
    EXPECT_TRUE(item->isCheckPointMetaItem());
    EXPECT_FALSE(isLastMutationItem);
    EXPECT_EQ(2, this->manager->getNumItemsForPersistence())
            << "Expected 2 items for cursor after advancing one item";

    item = this->manager->nextItem(this->manager->getPersistenceCursor(),
                                   isLastMutationItem);
    EXPECT_FALSE(item->isCheckPointMetaItem());
    EXPECT_FALSE(isLastMutationItem);
    EXPECT_EQ(1, this->manager->getNumItemsForPersistence())
            << "Expected 1 item for cursor after advancing by 1";

    // Add two items to the newly-opened checkpoint. Same keys as 1st ckpt,
    // but cannot de-dupe across checkpoints.
    for (auto ii : {1,2}) {
        EXPECT_TRUE(this->queueNewItem("key" + std::to_string(ii)));
    }

    EXPECT_EQ(3, this->manager->getNumItemsForPersistence())
            << "Expected 3 items for cursor after adding 2 more to new "
               "checkpoint";

    // Advance the cursor 'out' of the first checkpoint.
    item = this->manager->nextItem(this->manager->getPersistenceCursor(),
                                   isLastMutationItem);
    EXPECT_FALSE(item->isCheckPointMetaItem());
    EXPECT_TRUE(isLastMutationItem);

    // Now at the end of the first checkpoint, move into the next checkpoint.
    item = this->manager->nextItem(this->manager->getPersistenceCursor(),
                                   isLastMutationItem);
    EXPECT_TRUE(item->isCheckPointMetaItem());
    EXPECT_TRUE(isLastMutationItem);
    item = this->manager->nextItem(this->manager->getPersistenceCursor(),
                                   isLastMutationItem);
    EXPECT_TRUE(item->isCheckPointMetaItem());
    EXPECT_FALSE(isLastMutationItem);

    // Tell Checkpoint manager the items have been persisted, so it advances
    // pCursorPreCheckpointId, which will allow us to remove the closed
    // unreferenced checkpoints.
    this->manager->itemsPersisted();

    // Both previous checkpoints are unreferenced. Close them. This will
    // cause the offset of this cursor to be recalculated.
    bool new_open_ckpt_created;
    EXPECT_EQ(2,
              this->manager->removeClosedUnrefCheckpoints(
                      *this->vbucket, new_open_ckpt_created));

    EXPECT_EQ(1, this->manager->getNumCheckpoints());

    EXPECT_EQ(2, this->manager->getNumItemsForPersistence());

    // Drain the remaining items.
    item = this->manager->nextItem(this->manager->getPersistenceCursor(),
                                   isLastMutationItem);
    EXPECT_FALSE(item->isCheckPointMetaItem());
    EXPECT_FALSE(isLastMutationItem);
    item = this->manager->nextItem(this->manager->getPersistenceCursor(),
                                   isLastMutationItem);
    EXPECT_FALSE(item->isCheckPointMetaItem());
    EXPECT_TRUE(isLastMutationItem);

    EXPECT_EQ(0, this->manager->getNumItemsForPersistence());
}

// Test the getAllItemsForCursor()
TYPED_TEST(CheckpointTest, ItemsForCheckpointCursor) {
    /* We want to have items across 2 checkpoints. Size down the default number
       of items to create a new checkpoint and recreate the manager */
    this->checkpoint_config = CheckpointConfig(DEFAULT_CHECKPOINT_PERIOD,
                                               MIN_CHECKPOINT_ITEMS,
                                               /*numCheckpoints*/ 2,
                                               /*itemBased*/ true,
                                               /*keepClosed*/ false,
                                               /*persistenceEnabled*/ true);
    // TODO: ^^ Consider a variant for Ephemeral testing -
    // persistenceEnabled:false

    this->createManager();

    /* Add items such that we have 2 checkpoints */
    queued_item qi;
    for (unsigned int ii = 0; ii < 2 * MIN_CHECKPOINT_ITEMS; ii++) {
        EXPECT_TRUE(this->queueNewItem("key" + std::to_string(ii)));
    }

    /* Check if we have desired number of checkpoints and desired number of
       items */
    EXPECT_EQ(2, this->manager->getNumCheckpoints());
    EXPECT_EQ(MIN_CHECKPOINT_ITEMS, this->manager->getNumOpenChkItems());

    /* Register DCP replication cursor */
    std::string dcp_cursor(DCP_CURSOR_PREFIX + std::to_string(1));
    auto dcpCursor =
            this->manager->registerCursorBySeqno(dcp_cursor.c_str(), 0);

    /* Get items for persistence*/
    std::vector<queued_item> items;
    auto range = this->manager->getAllItemsForPersistence(items);

    /* We should have got (2 * MIN_CHECKPOINT_ITEMS + 3) items. 3 additional are
       op_ckpt_start, op_ckpt_end and op_ckpt_start */
    EXPECT_EQ(2 * MIN_CHECKPOINT_ITEMS + 3, items.size());
    EXPECT_EQ(0, range.start);
    EXPECT_EQ(1000 + 2 * MIN_CHECKPOINT_ITEMS, range.end);

    /* Get items for DCP replication cursor */
    items.clear();
    range = this->manager->getAllItemsForCursor(dcpCursor.cursor.lock().get(),
                                                items);
    EXPECT_EQ(2 * MIN_CHECKPOINT_ITEMS + 3, items.size());
    EXPECT_EQ(0, range.start);
    EXPECT_EQ(1000 + 2 * MIN_CHECKPOINT_ITEMS, range.end);
}

// Test getAllItemsForCursor() when it is limited to fewer items than exist
// in total. Cursor should only advanced to the start of the 2nd checkpoint.
TYPED_TEST(CheckpointTest, ItemsForCheckpointCursorLimited) {
    /* We want to have items across 2 checkpoints. Size down the default number
       of items to create a new checkpoint and recreate the manager */
    this->checkpoint_config = CheckpointConfig(DEFAULT_CHECKPOINT_PERIOD,
                                               MIN_CHECKPOINT_ITEMS,
                                               /*numCheckpoints*/ 2,
                                               /*itemBased*/ true,
                                               /*keepClosed*/ false,
                                               /*persistenceEnabled*/ true);

    this->createManager();

    /* Add items such that we have 2 checkpoints */
    queued_item qi;
    for (unsigned int ii = 0; ii < 2 * MIN_CHECKPOINT_ITEMS; ii++) {
        ASSERT_TRUE(this->queueNewItem("key" + std::to_string(ii)));
    }

    /* Verify we have desired number of checkpoints and desired number of
       items */
    ASSERT_EQ(2, this->manager->getNumCheckpoints());
    ASSERT_EQ(MIN_CHECKPOINT_ITEMS, this->manager->getNumOpenChkItems());

    /* Get items for persistence. Specify a limit of 1 so we should only
     * fetch the first checkpoints' worth.
     */
    std::vector<queued_item> items;
    auto result = this->manager->getItemsForPersistence(items, 1);
    EXPECT_EQ(0, result.range.start);
    EXPECT_EQ(1000 + MIN_CHECKPOINT_ITEMS, result.range.end);
    EXPECT_EQ(MIN_CHECKPOINT_ITEMS + 2, items.size())
            << "Should have MIN_CHECKPOINT_ITEMS + 2 (ckpt start & end) items";
    EXPECT_EQ(2, this->manager->getPersistenceCursor()->getId())
            << "Cursor should have moved into second checkpoint.";
}

// Test the checkpoint cursor movement
TYPED_TEST(CheckpointTest, CursorMovement) {
    /* We want to have items across 2 checkpoints. Size down the default number
     of items to create a new checkpoint and recreate the manager */
    this->checkpoint_config = CheckpointConfig(DEFAULT_CHECKPOINT_PERIOD,
                                               MIN_CHECKPOINT_ITEMS,
                                               /*numCheckpoints*/ 2,
                                               /*itemBased*/ true,
                                               /*keepClosed*/ false,
                                               /*persistenceEnabled*/true);
    // TODO: ^^ Consider a variant for Ephemeral testing -
    // persistenceEnabled:false

    this->createManager();

    /* Add items such that we have 1 full (max items as per config) checkpoint.
       Adding another would open new checkpoint */
    queued_item qi;
    for (unsigned int ii = 0; ii < MIN_CHECKPOINT_ITEMS; ii++) {
        EXPECT_TRUE(this->queueNewItem("key" + std::to_string(ii)));
    }

    /* Check if we have desired number of checkpoints and desired number of
       items */
    EXPECT_EQ(1, this->manager->getNumCheckpoints());
    EXPECT_EQ(MIN_CHECKPOINT_ITEMS, this->manager->getNumOpenChkItems());

    /* Register DCP replication cursor */
    std::string dcp_cursor(DCP_CURSOR_PREFIX + std::to_string(1));
    auto dcpCursor =
            this->manager->registerCursorBySeqno(dcp_cursor.c_str(), 0);

    /* Get items for persistence cursor */
    std::vector<queued_item> items;
    auto range = this->manager->getAllItemsForPersistence(items);

    /* We should have got (MIN_CHECKPOINT_ITEMS + op_ckpt_start) items. */
    EXPECT_EQ(MIN_CHECKPOINT_ITEMS + 1, items.size());
    EXPECT_EQ(0, range.start);
    EXPECT_EQ(1000 + MIN_CHECKPOINT_ITEMS, range.end);

    /* Get items for DCP replication cursor */
    items.clear();
    range = this->manager->getAllItemsForCursor(dcpCursor.cursor.lock().get(),
                                                items);
    EXPECT_EQ(MIN_CHECKPOINT_ITEMS + 1, items.size());
    EXPECT_EQ(0, range.start);
    EXPECT_EQ(1000 + MIN_CHECKPOINT_ITEMS, range.end);

    uint64_t curr_open_chkpt_id = this->manager->getOpenCheckpointId();

    /* Run the checkpoint remover so that new open checkpoint is created */
    bool newCheckpointCreated;
    this->manager->removeClosedUnrefCheckpoints(*this->vbucket,
                                                newCheckpointCreated);
    EXPECT_EQ(curr_open_chkpt_id + 1, this->manager->getOpenCheckpointId());

    /* Get items for persistence cursor */
    EXPECT_EQ(0, this->manager->getNumItemsForPersistence())
            << "Expected to have no normal (only meta) items";
    items.clear();
    range = this->manager->getAllItemsForPersistence(items);

    /* We should have got op_ckpt_start item */
    EXPECT_EQ(1, items.size());
    EXPECT_EQ(1000 + MIN_CHECKPOINT_ITEMS, range.start);
    EXPECT_EQ(1000 + MIN_CHECKPOINT_ITEMS, range.end);

    EXPECT_EQ(queue_op::checkpoint_start, items.at(0)->getOperation());

    /* Get items for DCP replication cursor */
    EXPECT_EQ(0, this->manager->getNumItemsForPersistence())
            << "Expected to have no normal (only meta) items";
    items.clear();
    this->manager->getAllItemsForCursor(dcpCursor.cursor.lock().get(), items);
    /* Expecting only 1 op_ckpt_start item */
    EXPECT_EQ(1, items.size());
    EXPECT_EQ(queue_op::checkpoint_start, items.at(0)->getOperation());
}

// MB-25056 - Regression test replicating situation where the seqno returned by
// registerCursorBySeqno minus one is greater than the input parameter
// startBySeqno but a backfill is not required.
TYPED_TEST(CheckpointTest, MB25056_backfill_not_required) {
    std::vector<queued_item> items;
    this->vbucket->setState(vbucket_state_replica);

    ASSERT_TRUE(this->queueNewItem("key0"));
    // Add duplicate items, which should cause de-duplication to occur.
    for (unsigned int ii = 0; ii < MIN_CHECKPOINT_ITEMS; ii++) {
        EXPECT_FALSE(this->queueNewItem("key0"));
    }
    // Add a number of non duplicate items to the same checkpoint
    for (unsigned int ii = 1; ii < MIN_CHECKPOINT_ITEMS; ii++) {
        EXPECT_TRUE(this->queueNewItem("key" + std::to_string(ii)));
    }

    // Register DCP replication cursor
    std::string dcp_cursor(DCP_CURSOR_PREFIX);
    // Request to register the cursor with a seqno that has been de-duped away
    CursorRegResult result =
            this->manager->registerCursorBySeqno(dcp_cursor.c_str(), 1005);
    EXPECT_EQ(1011, result.seqno) << "Returned seqno is not expected value.";
    EXPECT_FALSE(result.tryBackfill) << "Backfill is unexpectedly required.";
}

//
// It's critical that the HLC (CAS) is ordered with seqno generation
// otherwise XDCR may drop a newer bySeqno mutation because the CAS is not
// higher.
//
TYPED_TEST(CheckpointTest, SeqnoAndHLCOrdering) {
    const int n_threads = 8;
    const int n_items = 1000;

    // configure so we can store a large number of items
    // configure with 1 checkpoint to ensure the time-based closing
    // does not split the items over many checkpoints and muddy the final
    // data checks.
    this->checkpoint_config = CheckpointConfig(DEFAULT_CHECKPOINT_PERIOD,
                                               n_threads * n_items,
                                               /*numCheckpoints*/ 1,
                                               /*itemBased*/ true,
                                               /*keepClosed*/ false,
                                               /*persistenceEnabled*/true);
    // TODO: ^^ Consider a variant for Ephemeral testing -
    // persistenceEnabled:false

    this->createManager();

    std::vector<std::thread> threads;

    // vector of pairs, first is seqno, second is CAS
    // just do a scatter gather over n_threads
    std::vector<std::vector<std::pair<uint64_t, uint64_t> > > threadData(n_threads);
    for (int ii = 0; ii < n_threads; ii++) {
        auto& threadsData = threadData[ii];
        threads.push_back(std::thread([this, ii, n_items, &threadsData](){
            std::string key = "key" + std::to_string(ii);
            for (int item  = 0; item < n_items; item++) {
                queued_item qi(
                        new Item(makeStoredDocKey(key + std::to_string(item)),
                                 this->vbucket->getId(),
                                 queue_op::mutation,
                                 /*revSeq*/ 0,
                                 /*bySeq*/ 0));
                EXPECT_TRUE(
                        this->manager->queueDirty(*this->vbucket,
                                                  qi,
                                                  GenerateBySeqno::Yes,
                                                  GenerateCas::Yes,
                                                  /*preLinkDocCtx*/ nullptr));

                // Save seqno/cas
                threadsData.push_back(std::make_pair(qi->getBySeqno(), qi->getCas()));
            }
        }));
    }

    // Wait for all threads
    for (auto& thread : threads) {
        thread.join();
    }

    // Now combine the data and check HLC is increasing with seqno
    std::map<uint64_t, uint64_t> finalData;
    for (auto t : threadData) {
        for (auto pair : t) {
            EXPECT_EQ(finalData.end(), finalData.find(pair.first));
            finalData[pair.first] = pair.second;
        }
    }

    auto itr = finalData.begin();
    EXPECT_NE(itr, finalData.end());
    uint64_t previousCas = (itr++)->second;
    EXPECT_NE(itr, finalData.end());
    for (; itr != finalData.end(); itr++) {
        EXPECT_LT(previousCas, itr->second);
        previousCas = itr->second;
    }

    // Now a final check, iterate the checkpoint and also check for increasing
    // HLC.
    std::vector<queued_item> items;
    this->manager->getAllItemsForPersistence(items);

    /* We should have got (n_threads*n_items + op_ckpt_start) items. */
    EXPECT_EQ(n_threads*n_items + 1, items.size());

    previousCas = items[1]->getCas();
    for (size_t ii = 2; ii < items.size(); ii++) {
        EXPECT_LT(previousCas, items[ii]->getCas());
        previousCas = items[ii]->getCas();
    }
}

// Test cursor is correctly updated when enqueuing a key which already exists
// in the checkpoint (and needs de-duping), where the cursor points at a
// meta-item at the head of the checkpoint:
//
//  Before:
//      Checkpoint [ 0:EMPTY(), 1:CKPT_START(), 1:SET(key), 2:SET_VBSTATE() ]
//                                                               ^
//                                                            Cursor
//
//  After:
//      Checkpoint [ 0:EMPTY(), 1:CKPT_START(), 2:SET_VBSTATE(), 2:SET(key) ]
//                                                     ^
//                                                   Cursor
//
TYPED_TEST(CheckpointTest, CursorUpdateForExistingItemWithMetaItemAtHead) {
    // Setup the checkpoint and cursor.
    ASSERT_EQ(1, this->manager->getNumItems());
    ASSERT_TRUE(this->queueNewItem("key"));
    ASSERT_EQ(2, this->manager->getNumItems());
    this->manager->queueSetVBState(*this->vbucket);

    ASSERT_EQ(3, this->manager->getNumItems());

    // Advance persistence cursor so all items have been consumed.
    std::vector<queued_item> items;
    this->manager->getAllItemsForPersistence(items);
    ASSERT_EQ(3, items.size());
    ASSERT_EQ(0, this->manager->getNumItemsForPersistence());

    // Queue an item with a duplicate key.
    this->queueNewItem("key");

    // Test: Should have one item for cursor (the one we just added).
    EXPECT_EQ(1, this->manager->getNumItemsForPersistence());

    // Should have another item to read (new version of 'key')
    items.clear();
    this->manager->getAllItemsForPersistence(items);
    EXPECT_EQ(1, items.size());
}

// Test cursor is correctly updated when enqueuing a key which already exists
// in the checkpoint (and needs de-duping), where the cursor points at a
// meta-item *not* at the head of the checkpoint:
//
//  Before:
//      Checkpoint [ 0:EMPTY(), 1:CKPT_START(), 1:SET_VBSTATE(key), 1:SET() ]
//                                                     ^
//                                                    Cursor
//
//  After:
//      Checkpoint [ 0:EMPTY(), 1:CKPT_START(), 1:SET_VBSTATE(key), 2:SET() ]
//                                                     ^
//                                                   Cursor
//
TYPED_TEST(CheckpointTest, CursorUpdateForExistingItemWithNonMetaItemAtHead) {
    // Setup the checkpoint and cursor.
    ASSERT_EQ(1, this->manager->getNumItems());
    this->manager->queueSetVBState(*this->vbucket);
    ASSERT_EQ(2, this->manager->getNumItems());

    // Advance persistence cursor so all items have been consumed.
    std::vector<queued_item> items;
    this->manager->getAllItemsForPersistence(items);
    ASSERT_EQ(2, items.size());
    ASSERT_EQ(0, this->manager->getNumItemsForPersistence());

    // Queue a set (cursor will now be one behind).
    ASSERT_TRUE(this->queueNewItem("key"));
    ASSERT_EQ(1, this->manager->getNumItemsForPersistence());

    // Test: queue an item with a duplicate key.
    this->queueNewItem("key");

    // Test: Should have one item for cursor (the one we just added).
    EXPECT_EQ(1, this->manager->getNumItemsForPersistence());

    // Should an item to read (new version of 'key')
    items.clear();
    this->manager->getAllItemsForPersistence(items);
    EXPECT_EQ(1, items.size());
    EXPECT_EQ(1002, items.at(0)->getBySeqno());
    EXPECT_EQ(makeStoredDocKey("key"), items.at(0)->getKey());
}

// Regression test for MB-21925 - when a duplicate key is queued and the
// persistence cursor is still positioned on the initial dummy key,
// should return SuccessExistingItem.
TYPED_TEST(CheckpointTest,
           MB21925_QueueDuplicateWithPersistenceCursorOnInitialMetaItem) {
    // Need a manager starting from seqno zero.
    this->createManager(0);
    ASSERT_EQ(0, this->manager->getHighSeqno());
    ASSERT_EQ(1, this->manager->getNumItems())
            << "Should start with queue_op::empty on checkpoint.";

    // Add an item with some new key.
    ASSERT_TRUE(this->queueNewItem("key"));

    // Test - second item (duplicate key) should return false.
    EXPECT_FALSE(this->queueNewItem("key"));
}

/*
 * On a consumer only the first disk-snapshot (vbHighSeqno=0) is processed as
 * a real disk-snapshot, i.e. by enqueueing incoming mutations into the
 * dedicated backfill-queue.
 * A Consumer in in-memory state may receive other disk-snapshots from the
 * Producer (e.g., some high mem-usage conditions may trigger cursor-dropping
 * and switching back to backfilling on the Producer), but on the Consumer we
 * process these subsequent disk-snapshots (vbHighSeqno>0) as in-memory
 * snapshots (i.e., we enqueue incoming mutation into the open checkpoint).
 *
 * But, the checkpoint-id=0 is reserved for when a replica-vbucket on a
 * Consumer is in backfill-state.
 * First, the Consumer sets the id of the open checkpoint to 0 when it receives
 * the SnapshotMarker for the disk-snapshot.
 * Then, when the Consumer receives the snapshot-end mutation of the
 * disk-snapshot it just updates the id of the open checkpoint to 1.
 * We do that because the current design requires that the Consumer starts
 * with processing in-memory snapshots from checkpoint-id=1.
 *
 * Here we want to check that the above applies.
 */
TEST_F(SingleThreadedCheckpointTest, CloseReplicaCheckpointOnDiskSnapshotEnd) {
    // For the test to work it must be configured to use the disk backfill
    // queue.
    if (!engine->getConfiguration().isDiskBackfillQueue()) {
        engine->getConfiguration().setDiskBackfillQueue(true);
        ASSERT_TRUE(engine->getConfiguration().isDiskBackfillQueue());
    }
    setVBucketStateAndRunPersistTask(vbid, vbucket_state_replica);
    auto vb = store->getVBuckets().getBucket(vbid);
    auto* ckptMgr =
            static_cast<MockCheckpointManager*>(vb->checkpointManager.get());
    ASSERT_TRUE(ckptMgr);

    const auto& ckptList =
            CheckpointManagerTestIntrospector::public_getCheckpointList(
                    *ckptMgr);

    // We must have only 1 open checkpoint with id=0 (set by setVBucketState)
    EXPECT_EQ(ckptList.size(), 1);
    EXPECT_EQ(ckptList.back()->getState(), checkpoint_state::CHECKPOINT_OPEN);
    EXPECT_EQ(ckptList.back()->getId(), 0);
    // We must have only one cursor (the persistence cursor), as there is no
    // DCP producer for vbid
    EXPECT_EQ(ckptMgr->getNumOfCursors(), 1);
    // We must have only the checkpoint-open and the vbucket-state
    // meta-items in the open checkpoint
    EXPECT_EQ(ckptList.back()->getNumItems(), 0);
    EXPECT_EQ(ckptMgr->getNumItems(), 2);

    auto consumer =
            std::make_shared<MockDcpConsumer>(*engine, cookie, "test-consumer");
    auto passiveStream = std::static_pointer_cast<MockPassiveStream>(
            consumer->makePassiveStream(
                    *engine,
                    consumer,
                    "test-passive-stream",
                    0 /* flags */,
                    0 /* opaque */,
                    vbid,
                    0 /* startSeqno */,
                    std::numeric_limits<uint64_t>::max() /* endSeqno */,
                    0 /* vbUuid */,
                    0 /* snapStartSeqno */,
                    0 /* snapEndSeqno */,
                    0 /* vb_high_seqno */,
                    {} /* vb_manifest_uid */));

    uint64_t snapshotStart = 1;
    const uint64_t snapshotEnd = 10;

    uint32_t flags = dcp_marker_flag_t::MARKER_FLAG_DISK;

    // 1) the consumer receives the snapshot-marker
    SnapshotMarker snapshotMarker(
            0 /* opaque */, vbid, snapshotStart, snapshotEnd, flags, {});
    passiveStream->processMarker(&snapshotMarker);

    // We must have 1 open checkpoint with id=0
    EXPECT_EQ(ckptList.size(), 1);
    EXPECT_EQ(ckptList.back()->getState(), checkpoint_state::CHECKPOINT_OPEN);
    EXPECT_EQ(ckptList.back()->getId(), 0);

    // 2) the consumer receives the mutations until (snapshotEnd -1)
    processMutations(*passiveStream, snapshotStart, snapshotEnd - 1);

    // We must have again 1 open checkpoint with id=0
    EXPECT_EQ(ckptList.size(), 1);
    EXPECT_EQ(ckptList.back()->getState(), checkpoint_state::CHECKPOINT_OPEN);
    EXPECT_EQ(ckptList.back()->getId(), 0);
    // We must have no items in the checkpoint, as we enqueue into the
    // backfill-queue for disk-snapshot
    EXPECT_EQ(ckptMgr->getNumOpenChkItems(), 0);

    // 3) the consumer receives the snapshotEnd mutation
    processMutations(*passiveStream, snapshotEnd, snapshotEnd);

    // We must have again 1 open checkpoint with id=1
    EXPECT_EQ(ckptList.size(), 1);
    EXPECT_EQ(ckptList.back()->getState(), checkpoint_state::CHECKPOINT_OPEN);
    EXPECT_EQ(ckptList.back()->getId(), 1);
    // Again, no items in the checkpoint for disk-snapshot
    EXPECT_EQ(ckptMgr->getNumOpenChkItems(), 0);

    store->deleteVBucket(vb->getId(), cookie);
}

/*
 * Only if (mem_used > high_wat), then we expect that a Consumer closes the
 * open checkpoint and creates a new one when a PassiveStream receives the
 * snapshotEnd mutation for both:
 *     - memory-snapshot
 *     - disk-snapshot && vbHighSeqno > 0, which is processed as memory-snapshot
 *
 * Note that the test executes 4 combinations in total:
 *     {mem-snap, disk-snap} x {lowMemUsed, highMemUsed}
 */
TEST_F(SingleThreadedCheckpointTest,
       CloseReplicaCheckpointOnMemorySnapshotEnd) {
    // For the test to work it must be configured to use the disk backfill
    // queue.
    if (!engine->getConfiguration().isDiskBackfillQueue()) {
        engine->getConfiguration().setDiskBackfillQueue(true);
        ASSERT_TRUE(engine->getConfiguration().isDiskBackfillQueue());
    }
    for (const bool highMemUsed : {false, true}) {
        for (const uint32_t flags : {dcp_marker_flag_t::MARKER_FLAG_MEMORY,
                                     dcp_marker_flag_t::MARKER_FLAG_DISK}) {
            setVBucketStateAndRunPersistTask(vbid, vbucket_state_replica);
            auto vb = store->getVBuckets().getBucket(vbid);
            auto* ckptMgr = static_cast<MockCheckpointManager*>(
                    vb->checkpointManager.get());
            ASSERT_TRUE(ckptMgr);

            EPStats& stats = engine->getEpStats();
            if (highMemUsed) {
                // Simulate (mem_used > high_wat) by setting high_wat=0
                stats.mem_high_wat.store(0);
            }

            // We must have only 1 open checkpoint
            EXPECT_EQ(ckptMgr->getNumCheckpoints(), 1);
            // We must have only one cursor (the persistence cursor), as there
            // is no DCP producer for vbid
            EXPECT_EQ(ckptMgr->getNumOfCursors(), 1);
            // We must have only the checkpoint-open and the vbucket-state
            // meta-items in the open checkpoint
            EXPECT_EQ(ckptMgr->getNumItems(), 2);
            EXPECT_EQ(ckptMgr->getNumOpenChkItems(), 0);

            auto consumer = std::make_shared<MockDcpConsumer>(
                    *engine, cookie, "test-consumer");
            auto passiveStream = std::static_pointer_cast<MockPassiveStream>(
                    consumer->makePassiveStream(
                            *engine,
                            consumer,
                            "test-passive-stream",
                            0 /* flags */,
                            0 /* opaque */,
                            vbid,
                            0 /* startSeqno */,
                            std::numeric_limits<uint64_t>::max() /* endSeqno */,
                            0 /* vbUuid */,
                            0 /* snapStartSeqno */,
                            0 /* snapEndSeqno */,
                            0 /* vb_high_seqno */,
                            {} /* vb_manifest_uid */));

            uint64_t snapshotStart = 1;
            const uint64_t snapshotEnd = 10;

            // Note: for a DcpConsumer only the vbHighSeqno=0 disk-snapshot
            //     exists (so it is the only disk-snapshot for which the
            //     consumer enqueues incoming mutation to the backfill-queue).
            //     All the subsequent disk-snapshots (vbHighSeqno>0) are
            //     actually processed as memory-snapshot, so the incoming
            //     mutations are queued to the mutable checkpoint. Here we are
            //     testing checkpoints, that is why for the disk-snapshot case:
            //     1) we process a first disk-snapshot; this sets the
            //     vbHighSeqno
            //         to something > 0; we don't care about the status of
            //         checkpoints here
            //     2) we carry on with processing a second disk-snapshot, which
            //         involves checkpoints
            if (flags & dcp_marker_flag_t::MARKER_FLAG_DISK) {
                // Just process the first half of mutations as vbSeqno-0
                // disk-snapshot
                const uint64_t diskSnapshotEnd =
                        (snapshotEnd - snapshotStart) / 2;
                SnapshotMarker snapshotMarker(0 /* opaque */,
                                              vbid,
                                              snapshotStart,
                                              diskSnapshotEnd,
                                              flags,
                                              {});
                passiveStream->processMarker(&snapshotMarker);
                processMutations(
                        *passiveStream, snapshotStart, diskSnapshotEnd);
                snapshotStart = diskSnapshotEnd + 1;
            }

            // 1) the consumer receives the snapshot-marker
            SnapshotMarker snapshotMarker(0 /* opaque */,
                                          vbid,
                                          snapshotStart,
                                          snapshotEnd,
                                          flags,
                                          {});
            passiveStream->processMarker(&snapshotMarker);

            // 2) the consumer receives the mutations until (snapshotEnd -1)
            processMutations(*passiveStream, snapshotStart, snapshotEnd - 1);

            // We must have exactly (snapshotEnd - 1) items in the checkpoint
            // now
            EXPECT_EQ(snapshotEnd - snapshotStart,
                      ckptMgr->getNumOpenChkItems());
            // We still must have only 1 open checkpoint, as the consumer has
            // not received the snapshotEnd mutation
            EXPECT_EQ(1, ckptMgr->getNumCheckpoints());

            // 3) the consumer receives the snapshotEnd mutation
            processMutations(*passiveStream, snapshotEnd, snapshotEnd);

            const auto& ckptList =
                    CheckpointManagerTestIntrospector::public_getCheckpointList(
                            *ckptMgr);

            if (highMemUsed) {
                // Check that (mem_used > high_wat) when we processed the
                // snapshotEnd mutation
                ASSERT_GT(stats.getEstimatedTotalMemoryUsed(),
                          stats.mem_high_wat.load());

                // The consumer has received the snapshotEnd mutation, now we
                // expect that a new (empty) open checkpoint has been created.
                // So we must have 2 checkpoints in total (the closed and the
                // new open one).
                EXPECT_EQ(2, ckptMgr->getNumCheckpoints());
                // Also, the new open checkpoint must be empty (all mutations
                // are in the closed one)
                EXPECT_EQ(ckptList.back()->getId(),
                          ckptList.front()->getId() + 1);
                EXPECT_EQ(checkpoint_state::CHECKPOINT_CLOSED,
                          ckptList.front()->getState());
                EXPECT_EQ(snapshotEnd - snapshotStart + 1,
                          ckptList.front()->getNumItems());
                EXPECT_EQ(checkpoint_state::CHECKPOINT_OPEN,
                          ckptList.back()->getState());
                EXPECT_EQ(0, ckptList.back()->getNumItems());
            } else {
                // Check that (mem_used < high_wat) when we processed the
                // snapshotEnd mutation
                ASSERT_LT(stats.getEstimatedTotalMemoryUsed(),
                          stats.mem_high_wat.load());

                // The consumer has received the snapshotEnd mutation, but
                // mem_used<high_wat, so we must still have 1 open checkpoint
                // that store all mutations
                EXPECT_EQ(1, ckptMgr->getNumCheckpoints());
                EXPECT_EQ(checkpoint_state::CHECKPOINT_OPEN,
                          ckptList.back()->getState());
                EXPECT_EQ(ckptList.back()->getNumItems(),
                          snapshotEnd - snapshotStart + 1);
            }

            store->deleteVBucket(vb->getId(), cookie);
        }
    }
}

// Test that when the same client registers twice, the first cursor 'dies'
TYPED_TEST(CheckpointTest, reRegister) {
    auto dcpCursor1 = this->manager->registerCursorBySeqno("name", 0);
    EXPECT_NE(nullptr, dcpCursor1.cursor.lock().get());
    auto dcpCursor2 = this->manager->registerCursorBySeqno("name", 0);
    EXPECT_EQ(nullptr, dcpCursor1.cursor.lock().get());
    EXPECT_NE(nullptr, dcpCursor2.cursor.lock().get());
    EXPECT_EQ(2, this->manager->getNumOfCursors());
}

TYPED_TEST(CheckpointTest, takeAndResetCursors) {
    auto dcpCursor1 = this->manager->registerCursorBySeqno("name1", 0);
    auto dcpCursor2 = this->manager->registerCursorBySeqno("name2", 0);
    auto dcpCursor3 = this->manager->registerCursorBySeqno("name3", 0);

    EXPECT_EQ(0, this->manager->getNumItemsForPersistence());
    this->queueNewItem("key");

    const auto* c1 = dcpCursor1.cursor.lock().get();
    const auto* c2 = dcpCursor2.cursor.lock().get();
    const auto* c3 = dcpCursor3.cursor.lock().get();
    EXPECT_NE(nullptr, c1);
    EXPECT_NE(nullptr, c2);
    EXPECT_NE(nullptr, c3);
    EXPECT_EQ(4, this->manager->getNumOfCursors());
    EXPECT_EQ(1, this->manager->getNumItemsForPersistence()); // +key
    EXPECT_EQ(1,
              this->manager->getNumItemsForCursor(
                      dcpCursor2.cursor.lock().get()));

    // Second manager
    auto manager2 = std::make_unique<MockCheckpointManager>(this->global_stats,
                                                        this->vbucket->getId(),
                                                        this->checkpoint_config,
                                                        0,
                                                        /*lastSnapStart*/ 0,
                                                        /*lastSnapEnd*/ 0,
                                                        this->callback);

    manager2->takeAndResetCursors(*this->manager);

    EXPECT_EQ(c1, dcpCursor1.cursor.lock().get());
    EXPECT_EQ(c2, dcpCursor2.cursor.lock().get());
    EXPECT_EQ(c3, dcpCursor3.cursor.lock().get());

    EXPECT_EQ(4, manager2->getNumOfCursors());
    EXPECT_EQ(0, this->manager->getNumOfCursors());

    // Destroy first checkpoint manager
    this->createManager(0);

    EXPECT_EQ(c1, dcpCursor1.cursor.lock().get());
    EXPECT_EQ(c2, dcpCursor2.cursor.lock().get());
    EXPECT_EQ(c3, dcpCursor3.cursor.lock().get());

    EXPECT_EQ(4, manager2->getNumOfCursors());
    // Cursors move, but checkpoints don't
    EXPECT_EQ(0, manager2->getNumItemsForPersistence());
    EXPECT_EQ(0,
              manager2->getNumItemsForCursor(dcpCursor2.cursor.lock().get()));
}

// Test that if we add 2 cursors with the same name the first one is removed.
TYPED_TEST(CheckpointTest, DuplicateCheckpointCursor) {
    auto* ckptMgr = this->manager.get();
    const auto& ckptList =
            CheckpointManagerTestIntrospector::public_getCheckpointList(
                    *ckptMgr);
    // The persistent cursor means we have one cursor in the checkpoint
    ASSERT_EQ(1, ckptList.back()->getNumCursorsInCheckpoint());

    // Register a DCP cursor.
    std::string dcp_cursor(DCP_CURSOR_PREFIX + std::to_string(1));
    auto dcpCursor =
            this->manager->registerCursorBySeqno(dcp_cursor.c_str(), 0);

    EXPECT_EQ(2, ckptList.back()->getNumCursorsInCheckpoint());

    // Register a 2nd DCP cursor with the same name.
    auto dcpCursor2 =
            this->manager->registerCursorBySeqno(dcp_cursor.c_str(), 0);

    // Adding the 2nd DCP cursor should not have increased the number of
    // cursors in the checkpoint, as the previous one will have been removed
    // when the new one was added.
    EXPECT_EQ(2,ckptList.back()->getNumCursorsInCheckpoint());
}

// Test that if we add 2 cursors with the same name the first one is removed.
// even if the 2 cursors are in different checkpoints.
TYPED_TEST(CheckpointTest, DuplicateCheckpointCursorDifferentCheckpoints) {
    // Size down the default number of items to create a new checkpoint and
    // recreate the manager
    this->checkpoint_config = CheckpointConfig(DEFAULT_CHECKPOINT_PERIOD,
                                               MIN_CHECKPOINT_ITEMS,
                                               /*numCheckpoints*/ 2,
                                               /*itemBased*/ true,
                                               /*keepClosed*/ false,
                                               /*persistenceEnabled*/ true);
    this->createManager();
    auto* ckptMgr = this->manager.get();

    const auto& ckptList =
            CheckpointManagerTestIntrospector::public_getCheckpointList(
                    *ckptMgr);
    // The persistent cursor means we have one cursor in the checkpoint
    ASSERT_EQ(1, ckptList.back()->getNumCursorsInCheckpoint());

    // Register a DCP cursor.
    std::string dcp_cursor(DCP_CURSOR_PREFIX + std::to_string(1));
    auto dcpCursor =
            this->manager->registerCursorBySeqno(dcp_cursor.c_str(), 0);

    // Adding the following items will result in 2 checkpoints, with
    // both cursors in the first checkpoint.
    for (int ii = 0; ii < 2 * MIN_CHECKPOINT_ITEMS; ++ii) {
        this->queueNewItem("key" + std::to_string(ii));
    }
    EXPECT_EQ(2, ckptList.size());
    EXPECT_EQ(2, ckptList.front()->getNumCursorsInCheckpoint());

    // Register a 2nd DCP cursor with the same name but this time into the
    // 2nd checkpoint
    auto dcpCursor2 = this->manager->registerCursorBySeqno(
            dcp_cursor.c_str(), 1000 + MIN_CHECKPOINT_ITEMS + 2);

    // Adding the 2nd DCP cursor should not have increased the number of
    // cursors as the previous cursor will have been removed when the new one
    // was added.  The persistence cursor will still be in the first
    // checkpoint however the dcpCursor will have been deleted from the first
    // checkpoint and adding to the 2nd checkpoint.
    EXPECT_EQ(1, ckptList.front()->getNumCursorsInCheckpoint());
    EXPECT_EQ(1, ckptList.back()->getNumCursorsInCheckpoint());
}

// Test that when adding duplicate queued_items (of the same size) it
// does not increase the size of the checkpoint.
TYPED_TEST(CheckpointTest, dedupeMemoryTest) {
    // Get the intial size of the checkpoint.
    auto memoryUsage1 = this->manager->getMemoryUsage();

    ASSERT_TRUE(this->queueNewItem("key0"));

    // Get checkpoint size again after adding a queued_item.
    auto memoryUsage2 = this->manager->getMemoryUsage();
    EXPECT_LT(memoryUsage1, memoryUsage2);

    // Add duplicate items, which should cause de-duplication to occur
    // and so the checkpoint should not increase in size
    for (auto ii = 0; ii < MIN_CHECKPOINT_ITEMS; ++ii) {
        EXPECT_FALSE(this->queueNewItem("key0"));
    }

    // Get checkpoint size again after adding duplicate items.
    auto memoryUsage3 = this->manager->getMemoryUsage();
    EXPECT_EQ(memoryUsage2, memoryUsage3);

    // Add a number of non duplicate items to the same checkpoint so the
    // checkpoint should increase in size.
    for (auto ii = 1; ii < MIN_CHECKPOINT_ITEMS; ++ii) {
        EXPECT_TRUE(this->queueNewItem("key" + std::to_string(ii)));
    }

    // Get checkpoint size again after adding non-duplicate items.
    auto memoryUsage4 = this->manager->getMemoryUsage();
    EXPECT_LT(memoryUsage3, memoryUsage4);
}

// Test that the checkpoint memory stat is correctly maintained when
// de-duplication occurs and also when the checkpoint containing the
// mutation is removed.
TYPED_TEST(CheckpointTest, checkpointMemoryTest) {
    // Get the intial size of the checkpoint.
    auto initialSize = this->manager->getMemoryUsage();

    // Allocator used for tracking memory used by the CheckpointQueue
    checkpoint_index::allocator_type memoryTrackingAllocator;
    // Emulate the Checkpoint keyIndex so we can determine the number
    // of bytes that should be allocated during its use.
    checkpoint_index keyIndex(memoryTrackingAllocator);
    // Grab the initial size of the keyIndex because on Windows an empty
    // std::unordered_map allocated 200 bytes.
    const auto initialKeyIndexSize =
            *(keyIndex.get_allocator().getBytesAllocated());
    ChkptQueueIterator iterator =
            CheckpointManagerTestIntrospector::public_getCheckpointList(
                    *(this->manager))
                    .front()
                    ->begin();
    index_entry entry{iterator, 0};

    // Create a queued_item with a 'small' value
    std::string value("value");
    queued_item qiSmall(new Item(makeStoredDocKey("key"),
                                 0,
                                 0,
                                 value.c_str(),
                                 value.size(),
                                 PROTOCOL_BINARY_RAW_BYTES,
                                 0,
                                 -1,
                                 Vbid(0)));

    // Add the queued_item to the checkpoint
    this->manager->queueDirty(*this->vbucket,
                              qiSmall,
                              GenerateBySeqno::Yes,
                              GenerateCas::Yes,
                              /*preLinkDocCtx*/ nullptr);

    // The queue (toWrite) is implemented as std:list, therefore
    // when we add an item it results in the creation of 3 pointers -
    // forward ptr, backward ptr and ptr to object.
    const size_t perElementOverhead = 3 * sizeof(uintptr_t);

    // Check that checkpoint size is the initial size plus the addition of
    // qiSmall.
    auto expectedSize = initialSize;
    // Add the size of the item
    expectedSize += qiSmall->size();
    // Add the size of adding to the queue
    expectedSize += perElementOverhead;
    // Add to the emulated keyIndex
    keyIndex.emplace(qiSmall->getKey(), entry);

    auto keyIndexSize = *(keyIndex.get_allocator().getBytesAllocated());
    expectedSize += (keyIndexSize - initialKeyIndexSize);

    EXPECT_EQ(expectedSize, this->manager->getMemoryUsage());

    // Create a queued_item with a 'big' value
    std::string bigValue(1024, 'a');
    queued_item qiBig(new Item(makeStoredDocKey("key"),
                               0,
                               0,
                               bigValue.c_str(),
                               bigValue.size(),
                               PROTOCOL_BINARY_RAW_BYTES,
                               0,
                               -1,
                               Vbid(0)));

    // Add the queued_item to the checkpoint
    this->manager->queueDirty(*this->vbucket,
                              qiBig,
                              GenerateBySeqno::Yes,
                              GenerateCas::Yes,
                              /*preLinkDocCtx*/ nullptr);

    // Check that checkpoint size is the initial size plus the addition of
    // qiBig.
    expectedSize = initialSize;
    // Add the size of the item
    expectedSize += qiBig->size();
    // Add the size of adding to the queue
    expectedSize += perElementOverhead;
    // Add to the keyIndex
    keyIndex.emplace(qiBig->getKey(), entry);

    keyIndexSize = *(keyIndex.get_allocator().getBytesAllocated());
    expectedSize += (keyIndexSize - initialKeyIndexSize);

    EXPECT_EQ(expectedSize, this->manager->getMemoryUsage());

    bool isLastMutationItem;
    // Move cursor to checkpoint start
    auto item = this->manager->nextItem(this->manager->getPersistenceCursor(),
                                        isLastMutationItem);
    EXPECT_FALSE(isLastMutationItem);
    // Move cursor to the mutation
    item = this->manager->nextItem(this->manager->getPersistenceCursor(),
                                   isLastMutationItem);
    EXPECT_TRUE(isLastMutationItem);

    // Create a new checkpoint, which will close the old checkpoint
    // and move the persistence cursor to the new checkpoint.
    this->manager->createNewCheckpoint();

    // Tell Checkpoint manager the items have been persisted, so it
    // advances pCursorPreCheckpointId, which will allow us to remove
    // the closed unreferenced checkpoints.
    this->manager->itemsPersisted();

    // We are now in a position to remove the checkpoint that had the
    // mutation in it.
    bool new_open_ckpt_created;
    EXPECT_EQ(1,
              this->manager->removeClosedUnrefCheckpoints(
                      *this->vbucket, new_open_ckpt_created));

    // Should be back to the initialSize
    EXPECT_EQ(initialSize, this->manager->getMemoryUsage());
}

// Test the tracking of memory overhead by adding a single element to the
// CheckpointQueue.
TYPED_TEST(CheckpointTest, checkpointTrackingMemoryOverheadTest) {
    // Get the intial size of the checkpoint overhead.
    const auto initialOverhead = this->manager->getMemoryOverhead();

    // Allocator used for tracking memory used by the CheckpointQueue
    checkpoint_index::allocator_type memoryTrackingAllocator;
    // Emulate the Checkpoint keyIndex so we can determine the number
    // of bytes that should be allocated during its use.
    checkpoint_index keyIndex(memoryTrackingAllocator);
    // Grab the initial size of the keyIndex because on Windows an empty
    // std::unordered_map allocated 200 bytes.
    const auto initialKeyIndexSize =
            *(keyIndex.get_allocator().getBytesAllocated());

    ChkptQueueIterator iterator =
            CheckpointManagerTestIntrospector::public_getCheckpointList(
                    *(this->manager))
                    .front()
                    ->begin();
    index_entry entry{iterator, 0};

    // Create a queued_item
    std::string value("value");
    queued_item qiSmall(new Item(makeStoredDocKey("key"),
                                 0,
                                 0,
                                 value.c_str(),
                                 value.size(),
                                 PROTOCOL_BINARY_RAW_BYTES,
                                 0,
                                 -1,
                                 Vbid(0)));

    // Add the queued_item to the checkpoint
    this->manager->queueDirty(*this->vbucket,
                              qiSmall,
                              GenerateBySeqno::Yes,
                              GenerateCas::Yes,
                              /*preLinkDocCtx*/ nullptr);

    // Re-measure the checkpoint overhead
    const auto updatedOverhead = this->manager->getMemoryOverhead();
    // Three pointers - forward, backward and pointer to item
    const auto perElementListOverhead = sizeof(uintptr_t) * 3;
    // Add entry into keyIndex
    keyIndex.emplace(qiSmall->getKey(), entry);

    const auto keyIndexSize = *(keyIndex.get_allocator().getBytesAllocated());
    EXPECT_EQ(perElementListOverhead + (keyIndexSize - initialKeyIndexSize),
              updatedOverhead - initialOverhead);

    bool isLastMutationItem;
    // Move cursor to checkpoint start
    auto item = this->manager->nextItem(this->manager->getPersistenceCursor(),
                                        isLastMutationItem);
    EXPECT_FALSE(isLastMutationItem);
    // Move cursor to the mutation
    item = this->manager->nextItem(this->manager->getPersistenceCursor(),
                                   isLastMutationItem);
    EXPECT_TRUE(isLastMutationItem);

    // Create a new checkpoint, which will close the old checkpoint
    // and move the persistence cursor to the new checkpoint.
    this->manager->createNewCheckpoint();

    // Tell Checkpoint manager the items have been persisted, so it
    // advances pCursorPreCheckpointId, which will allow us to remove
    // the closed unreferenced checkpoints.
    this->manager->itemsPersisted();

    // We are now in a position to remove the checkpoint that had the
    // mutation in it.
    bool new_open_ckpt_created;
    EXPECT_EQ(1,
              this->manager->removeClosedUnrefCheckpoints(
                      *this->vbucket, new_open_ckpt_created));

    // Should be back to the initialOverhead
    EXPECT_EQ(initialOverhead, this->manager->getMemoryOverhead());
}

// Test that can expel items and that we have the correct behaviour when we
// register cursors for items that have been expelled.
TYPED_TEST(CheckpointTest, expelCheckpointItemsTest) {
    const int itemCount{3};

    for (auto ii = 0; ii < itemCount; ++ii) {
        EXPECT_TRUE(this->queueNewItem("key" + std::to_string(ii)));
    }

    ASSERT_EQ(1, this->manager->getNumCheckpoints()); // Single open checkpoint.
    ASSERT_EQ(itemCount, this->manager->getNumOpenChkItems());
    ASSERT_EQ(itemCount, this->manager->getNumItemsForPersistence());
    ASSERT_EQ(1000 + itemCount, this->manager->getHighSeqno());

    bool isLastMutationItem{true};
    for (auto ii = 0; ii < itemCount; ++ii) {
        auto item = this->manager->nextItem(
                this->manager->getPersistenceCursor(), isLastMutationItem);
        ASSERT_FALSE(isLastMutationItem);
    }

    /*
     * Checkpoint now looks as follows:
     * 1000 - dummy item
     * 1001 - checkpoint start
     * 1001 - 1st item (key0)
     * 1002 - 2nd item (key1) <<<<<<< persistenceCursor
     * 1003 - 3rd item (key2)
     */

    CheckpointManager::ExpelResult expelResult =
            this->manager->expelUnreferencedCheckpointItems();
    EXPECT_EQ(itemCount, expelResult.expelCount);
    EXPECT_LT(0, expelResult.estimateOfFreeMemory);
    EXPECT_EQ(itemCount, this->global_stats.itemsExpelledFromCheckpoints);

    /*
     * After expelling checkpoint now looks as follows:
     * 1000 - dummy Item <<<<<<< persistenceCursor
     * 1003 - 3rd item (key 2)
     */

    /*
     * We have expelled:
     * 1001 - checkpoint start
     * 1001 - 1st item (key 0)
     * 1002 - 2nd item (key 1)
     */

    // The full checkpoint still contains the 3 items added.
    EXPECT_EQ(itemCount, this->manager->getNumOpenChkItems());

    // Try to register a DCP replication cursor from 1001 - an expelled item.
    std::string dcp_cursor1(DCP_CURSOR_PREFIX + std::to_string(1));
    CursorRegResult regResult =
            this->manager->registerCursorBySeqno(dcp_cursor1.c_str(), 1001);
    EXPECT_EQ(1003, regResult.seqno);
    EXPECT_TRUE(regResult.tryBackfill);

    // Try to register a DCP replication cursor from 1002 - the dummy item.
    std::string dcp_cursor2(DCP_CURSOR_PREFIX + std::to_string(2));
    regResult = this->manager->registerCursorBySeqno(dcp_cursor2.c_str(), 1002);
    EXPECT_EQ(1003, regResult.seqno);
    EXPECT_TRUE(regResult.tryBackfill);

    // Try to register a DCP replication cursor from 1003 - the first
    // valid in-checkpoint item.
    std::string dcp_cursor3(DCP_CURSOR_PREFIX + std::to_string(3));
    regResult = this->manager->registerCursorBySeqno(dcp_cursor3.c_str(), 1003);
    EXPECT_EQ(1004, regResult.seqno);
    EXPECT_FALSE(regResult.tryBackfill);
}

// Test that we correctly handle duplicates, where the initial version of the
// document has been expelled.
TYPED_TEST(CheckpointTest, expelCheckpointItemsWithDuplicateTest) {
    const int itemCount{3};

    for (auto ii = 0; ii < itemCount; ++ii) {
        EXPECT_TRUE(this->queueNewItem("key" + std::to_string(ii)));
    }

    ASSERT_EQ(1, this->manager->getNumCheckpoints()); // Single open checkpoint.
    ASSERT_EQ(itemCount, this->manager->getNumOpenChkItems());
    ASSERT_EQ(itemCount, this->manager->getNumItemsForPersistence());
    ASSERT_EQ(1000 + itemCount, this->manager->getHighSeqno());

    bool isLastMutationItem{true};
    for (auto ii = 0; ii < itemCount; ++ii) {
        auto item = this->manager->nextItem(
                this->manager->getPersistenceCursor(), isLastMutationItem);
        ASSERT_FALSE(isLastMutationItem);
    }

    CheckpointManager::ExpelResult expelResult =
            this->manager->expelUnreferencedCheckpointItems();
    EXPECT_EQ(itemCount, expelResult.expelCount);
    EXPECT_LT(0, expelResult.estimateOfFreeMemory);
    EXPECT_EQ(itemCount, this->global_stats.itemsExpelledFromCheckpoints);

    /*
     * After expelling checkpoint now looks as follows:
     * 1000 - dummy Item <<<<<<< persistenceCursor
     * 1003 - 3rd item (key2)
     */

    // Add another item which has been expelled.
    // Should not find the duplicate and so will re-add.
    EXPECT_TRUE(this->queueNewItem("key0"));

    /*
     * Checkpoint now looks as follows:
     * 1000 - dummy Item <<<<<<< persistenceCursor
     * 1003 - 3rd item (key2)
     * 1004 - 4th item (key0)  << The New item added >>
     */

    // The full checkpoint still contains the 4 items added.
    EXPECT_EQ(itemCount + 1, this->manager->getNumOpenChkItems());
}

// Test that when the first cursor we come across is pointing to the last
// item we do not evict this item.  Instead we walk backwards find the
// first non-meta item and evict from there.
TYPED_TEST(CheckpointTest, expelCursorPointingToLastItem) {
    const int itemCount{2};

    for (auto ii = 0; ii < itemCount; ++ii) {
        EXPECT_TRUE(this->queueNewItem("key" + std::to_string(ii)));
    }

    ASSERT_EQ(1, this->manager->getNumCheckpoints()); // Single open checkpoint.
    ASSERT_EQ(itemCount, this->manager->getNumOpenChkItems());
    ASSERT_EQ(itemCount, this->manager->getNumItemsForPersistence());
    ASSERT_EQ(1000 + itemCount, this->manager->getHighSeqno());

    bool isLastMutationItem{true};
    for (auto ii = 0; ii < itemCount + 1; ++ii) {
        auto item = this->manager->nextItem(
                this->manager->getPersistenceCursor(), isLastMutationItem);
    }

    /*
     * Checkpoint now looks as follows:
     * 1000 - dummy item
     * 1001 - checkpoint start
     * 1001 - 1st item
     * 1002 - 2nd item  <<<<<<< persistenceCursor
     */

    // Don't expel anything because the cursor points to item that has the
    // highest seqno for the checkpoint so we move the expel point back
    // one, but now it has a previous entry with the same seqno so again
    // move back one.  The expel point now points to a metadata item so
    // move back again.  We have now reached the dummy item and so we
    // don't expel anything.
    CheckpointManager::ExpelResult expelResult =
            this->manager->expelUnreferencedCheckpointItems();
    EXPECT_EQ(0, expelResult.expelCount);
    EXPECT_EQ(0, expelResult.estimateOfFreeMemory);
    EXPECT_EQ(0, this->global_stats.itemsExpelledFromCheckpoints);
}


// Test that when the first cursor we come across is pointing to the checkpoint
// start we do not evict this item.  Instead we walk backwards and find the
// the dummy item, so do not expel any items.
TYPED_TEST(CheckpointTest, expelCursorPointingToChkptStart) {
    ASSERT_EQ(1, this->manager->getNumCheckpoints()); // Single open checkpoint.

    bool isLastMutationItem{true};
    auto item = this->manager->nextItem(
            this->manager->getPersistenceCursor(), isLastMutationItem);

    /*
     * Checkpoint now looks as follows:
     * 1000 - dummy item
     * 1001 - checkpoint start  <<<<<<< persistenceCursor
     */

    CheckpointManager::ExpelResult expelResult =
            this->manager->expelUnreferencedCheckpointItems();
    EXPECT_EQ(0, expelResult.expelCount);
    EXPECT_EQ(0, expelResult.estimateOfFreeMemory);
    EXPECT_EQ(0, this->global_stats.itemsExpelledFromCheckpoints);
}

// Test that if we want to evict items from seqno X, but have a meta-data item
// also with seqno X, and a cursor is pointing to this meta data item, we do not
// evict.
TYPED_TEST(CheckpointTest, dontExpelIfCursorAtMetadataItemWithSameSeqno) {
    const int itemCount{2};

    for (auto ii = 0; ii < itemCount; ++ii) {
        EXPECT_TRUE(this->queueNewItem("key" + std::to_string(ii)));
    }

    // Move the persistence cursor to the end to get it of the way.
    bool isLastMutationItem{true};
    for (auto ii = 0; ii < 3; ++ii) {
        auto item = this->manager->nextItem(
                this->manager->getPersistenceCursor(), isLastMutationItem);
    }

    // Add a cursor pointing to the dummy
    std::string dcpCursor1(DCP_CURSOR_PREFIX + std::to_string(1));
    CursorRegResult regResult =
            this->manager->registerCursorBySeqno(dcpCursor1.c_str(), 1000);

    // Move the cursor forward one step so that it now points to the checkpoint
    // start.
    auto item = this->manager->nextItem(regResult.cursor.lock().get(),
                                        isLastMutationItem);

    // Add a cursor to point to the 1st mutation we added.  Note that when
    // registering the cursor we walk backwards from the checkpoint end until we
    // reach the item with the seqno we are requesting.  Hence we register the
    // cursor at the mutation and not the metadata item (checkpoint start) which
    // has the same seqno.
    std::string dcpCursor2(DCP_CURSOR_PREFIX + std::to_string(2));
    CursorRegResult regResult2 =
            this->manager->registerCursorBySeqno(dcpCursor2.c_str(), 1001);

    /*
     * Checkpoint now looks as follows:
     * 1000 - dummy item
     * 1001 - checkpoint start  <<<<<<< dcpCursor1
     * 1001 - 1st item  <<<<<<< dcpCursor2
     * 1002 - 2nd item  <<<<<<< persistenceCursor
     */

    // We should not expel any items due to dcpCursor1
    CheckpointManager::ExpelResult expelResult =
            this->manager->expelUnreferencedCheckpointItems();
    EXPECT_EQ(0, expelResult.expelCount);
    EXPECT_EQ(0, expelResult.estimateOfFreeMemory);
    EXPECT_EQ(0, this->global_stats.itemsExpelledFromCheckpoints);
}

// Test that if we have a item after a mutation with the same seqno
// then we will move the expel point backwards to the mutation
// (and possibly further).
TYPED_TEST(CheckpointTest, doNotExpelIfHaveSameSeqnoAfterMutation) {
    this->checkpoint_config = CheckpointConfig(DEFAULT_CHECKPOINT_PERIOD,
                                               /*maxItemsInCheckpoint*/ 1,
                                               /*maxCheckpoints*/ 2,
                                               /*itemBased*/ true,
                                               /*keepClosed*/ false,
                                               /*persistenceEnabled*/ true);
    this->createManager();

    // Add a meta data operation
    this->manager->queueSetVBState(*this->vbucket);

    const int itemCount{2};
    for (auto ii = 0; ii < itemCount; ++ii) {
        EXPECT_TRUE(this->queueNewItem("key" + std::to_string(ii)));
    }

    /*
     * First checkpoint (closed) is as follows:
     * 1000 - dummy item   <<<<<<< persistenceCursor
     * 1001 - checkpoint start
     * 1001 - set VB state
     * 1001 - mutation
     * 1001 - checkpoint end
     *
     * Second checkpoint (open) is as follows:
     * 1001 - dummy item
     * 1002 - checkpoint start
     * 1002 - mutation
     */

    // Move the persistence cursor to the second mutation.
    bool isLastMutationItem{false};
    for (auto ii = 0; ii < 6; ++ii) {
        auto item = this->manager->nextItem(
                this->manager->getPersistenceCursor(), isLastMutationItem);
    }

    std::string dcpCursor1(DCP_CURSOR_PREFIX + std::to_string(1));
    CursorRegResult regResult =
            this->manager->registerCursorBySeqno(dcpCursor1.c_str(), 1000);

    // Move the dcp cursor to the checkpoint end.
    for (auto ii = 0; ii < 4; ++ii) {
        auto item = this->manager->nextItem(regResult.cursor.lock().get(),
                                            isLastMutationItem);
    }

    /*
     * First checkpoint (closed) is as follows:
     * 1000 - dummy item
     * 1001 - checkpoint start
     * 1001 - set VB state
     * 1001 - mutation
     * 1001 - checkpoint end  <<<<<<< dcpCursor1
     *
     * Second checkpoint (open) is as follows:
     * 1001 - dummy item
     * 1002 - checkpoint start
     * 1002 - mutation   <<<<<<< persistenceCursor
     */

    // We should not expel any items due to dcpCursor1 as we end up
    // moving the expel point back to the dummy item.
    CheckpointManager::ExpelResult expelResult =
            this->manager->expelUnreferencedCheckpointItems();
    EXPECT_EQ(0, expelResult.expelCount);
    EXPECT_EQ(0, expelResult.estimateOfFreeMemory);
    EXPECT_EQ(0, this->global_stats.itemsExpelledFromCheckpoints);
}

// Test estimate for the amount of memory recovered by expelling is correct.
TYPED_TEST(CheckpointTest, expelCheckpointItemsMemoryRecoveredTest) {
    const int itemCount{3};
    size_t sizeOfItem{0};

    for (auto ii = 0; ii < itemCount; ++ii) {
        std::string value("value");
        queued_item item(new Item(makeStoredDocKey("key" + std::to_string(ii)),
                                  0,
                                  0,
                                  value.c_str(),
                                  value.size(),
                                  PROTOCOL_BINARY_RAW_BYTES,
                                  0,
                                  -1,
                                  Vbid(0)));

        sizeOfItem = item->size();

        // Add the queued_item to the checkpoint
        this->manager->queueDirty(*this->vbucket,
                                  item,
                                  GenerateBySeqno::Yes,
                                  GenerateCas::Yes,
                                  /*preLinkDocCtx*/ nullptr);
    }

    ASSERT_EQ(1, this->manager->getNumCheckpoints()); // Single open checkpoint.
    ASSERT_EQ(itemCount, this->manager->getNumOpenChkItems());
    ASSERT_EQ(itemCount, this->manager->getNumItemsForPersistence());
    ASSERT_EQ(1000 + itemCount, this->manager->getHighSeqno());

    bool isLastMutationItem{true};
    for (auto ii = 0; ii < 3; ++ii) {
        auto item = this->manager->nextItem(
                this->manager->getPersistenceCursor(), isLastMutationItem);
        ASSERT_FALSE(isLastMutationItem);
    }

    /*
     * Checkpoint now looks as follows:
     * 1000 - dummy item
     * 1001 - checkpoint start
     * 1001 - 1st item (key0)
     * 1002 - 2nd item (key1) <<<<<<< persistenceCursor
     * 1003 - 3rd item (key2)
     */

    // Get the memory usage before expelling
    const auto checkpointMemoryUsageBeforeExpel =
            this->manager->getMemoryUsage();

    CheckpointManager::ExpelResult expelResult =
            this->manager->expelUnreferencedCheckpointItems();

    /*
     * After expelling checkpoint now looks as follows:
     * 1000 - dummy Item <<<<<<< persistenceCursor
     * 1003 - 3rd item (key 2)
     */

    /*
     * We have expelled:
     * 1001 - checkpoint start
     * 1001 - 1st item (key 0)
     * 1002 - 2nd item (key 1)
     */

    // Get the memory usage after expelling
    auto checkpointMemoryUsageAfterExpel = this->manager->getMemoryUsage();

    size_t extra = 0;
    // A list is comprised of 3 pointers (forward, backwards and
    // pointer to the element).
    const size_t perElementOverhead = extra + (3 * sizeof(uintptr_t));
#if WIN32
    // On windows for an empty list we still allocate space for
    // containing one element.
    extra = perElementOverhead;
#endif

    const size_t reductionInCheckpointMemoryUsage =
            checkpointMemoryUsageBeforeExpel - checkpointMemoryUsageAfterExpel;
    const size_t checkpointListSaving =
            (perElementOverhead * expelResult.expelCount);
    const auto& checkpointStartItem =
            this->manager->public_createCheckpointItem(
                    0, Vbid(0), queue_op::checkpoint_start);
    const size_t queuedItemSaving =
            checkpointStartItem->size() + (sizeOfItem * (itemCount - 1));
    const size_t expectedMemoryRecovered =
            checkpointListSaving + queuedItemSaving;

    EXPECT_EQ(3, expelResult.expelCount);
    EXPECT_EQ(expectedMemoryRecovered,
              expelResult.estimateOfFreeMemory - extra);
    EXPECT_EQ(expectedMemoryRecovered, reductionInCheckpointMemoryUsage);
    EXPECT_EQ(3, this->global_stats.itemsExpelledFromCheckpoints);
}<|MERGE_RESOLUTION|>--- conflicted
+++ resolved
@@ -510,12 +510,7 @@
     // allowing a new open checkpoint to be created.
     EXPECT_EQ(1, this->manager->getNumOfCursors());
     std::vector<queued_item> items;
-<<<<<<< HEAD
-    range = this->manager->getAllItemsForPersistence(items);
-=======
-    snapshot_range_t range = this->manager->getAllItemsForCursor(
-            CheckpointManager::pCursorName, items);
->>>>>>> ea8dcdd6
+    snapshot_range_t range = this->manager->getAllItemsForPersistence(items);
 
     EXPECT_EQ(0, range.start);
     EXPECT_EQ(1021, range.end);
