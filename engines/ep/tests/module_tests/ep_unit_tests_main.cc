/* -*- Mode: C++; tab-width: 4; c-basic-offset: 4; indent-tabs-mode: nil -*- */
/*
 *     Copyright 2016 Couchbase, Inc
 *
 *   Licensed under the Apache License, Version 2.0 (the "License");
 *   you may not use this file except in compliance with the License.
 *   You may obtain a copy of the License at
 *
 *       http://www.apache.org/licenses/LICENSE-2.0
 *
 *   Unless required by applicable law or agreed to in writing, software
 *   distributed under the License is distributed on an "AS IS" BASIS,
 *   WITHOUT WARRANTIES OR CONDITIONS OF ANY KIND, either express or implied.
 *   See the License for the specific language governing permissions and
 *   limitations under the License.
 */

/*
 * Main function & globals for the ep_unit_test target.
 */

#include "programs/engine_testapp/mock_server.h"

#include "bucket_logger.h"
#include "configuration.h"
#include "ep_time.h"
#include "hash_table.h"
#include <folly/portability/GMock.h>
#include <getopt.h>
#include <logger/logger.h>
#include <memcached/config_parser.h>
#include <memcached/server_core_iface.h>
#include <memcached/server_log_iface.h>

/* static storage for environment variable set by putenv(). */
static char allow_no_stats_env[] = "ALLOW_NO_STATS_UPDATE=yeah";

/**
 * Implementation of ServerCoreIface for unit tests.
 *
 * In unit tests time stands still, to give deterministic behaviour.
 */
class UnitTestServerCore : public ServerCoreIface {
public:
    rel_time_t get_current_time() override {
        // Return a fixed time of '0'.
        return 0;
    }

    rel_time_t realtime(rel_time_t exptime) override {
        throw std::runtime_error(
                "UnitTestServerCore::realtime() not implemented");
    }

    time_t abstime(rel_time_t reltime) override {
        return get_current_time() + reltime;
    }

    time_t limit_abstime(time_t t, std::chrono::seconds limit) override {
        throw std::runtime_error(
                "UnitTestServerCore::limit_abstime() not implemented");
    }

    int parse_config(const char* str,
                     config_item* items,
                     FILE* error) override {
        return ::parse_config(str, items, error);
    }

    void shutdown() override {
        throw std::runtime_error(
                "UnitTestServerCore::shutdown() not implemented");
    }
<<<<<<< HEAD
=======

    size_t get_max_item_iovec_size() override {
        return 1;
    }

    void trigger_tick() override {
        throw std::runtime_error(
                "UnitTestServerCore::trigger_tick() not implemented");
    }

    ThreadPoolConfig getThreadPoolSizes() override {
        return {};
    }
>>>>>>> 6cb683be
};

int main(int argc, char **argv) {
    bool verbose_logging = false;

    // Initialise GoogleMock (and GoogleTest), consuming any cmd-line arguments
    // it owns before we check our own.
    ::testing::InitGoogleMock(&argc, argv);

    // Parse command-line options.
    int cmd;
    bool invalid_argument = false;
    while (!invalid_argument &&
           (cmd = getopt(argc, argv, "v")) != EOF) {
        switch (cmd) {
        case 'v':
            verbose_logging = true;
            break;
        default:
            std::cerr << "Usage: " << argv[0] << " [-v] [gtest_options...]" << std::endl
                      << std::endl
                      << "  -v Verbose - Print verbose output to stderr."
                      << std::endl << std::endl;
            invalid_argument = true;
            break;
        }
    }

    putenv(allow_no_stats_env);

    // Create a blackhole logger to prevent Address sanitizer error when
    // calling mock_init_alloc_hooks
    cb::logger::createBlackholeLogger();
    mock_init_alloc_hooks();
    init_mock_server();

    // Create the console logger for test case output
    cb::logger::createConsoleLogger();
    const auto spd_log_level = verbose_logging
                                       ? spdlog::level::level_enum::debug
                                       : spdlog::level::level_enum::critical;

    // Set the logging level in the api then setup the BucketLogger
    get_mock_server_api()->log->get_spdlogger()->set_level(spd_log_level);
    BucketLogger::setLoggerAPI(get_mock_server_api()->log);

    // Need to initialize ep_real_time and friends.
    UnitTestServerCore unitTestServerCore;
    initialize_time_functions(&unitTestServerCore);

    auto ret = RUN_ALL_TESTS();

    globalBucketLogger.reset();

    return ret;
}<|MERGE_RESOLUTION|>--- conflicted
+++ resolved
@@ -71,22 +71,10 @@
         throw std::runtime_error(
                 "UnitTestServerCore::shutdown() not implemented");
     }
-<<<<<<< HEAD
-=======
-
-    size_t get_max_item_iovec_size() override {
-        return 1;
-    }
-
-    void trigger_tick() override {
-        throw std::runtime_error(
-                "UnitTestServerCore::trigger_tick() not implemented");
-    }
 
     ThreadPoolConfig getThreadPoolSizes() override {
         return {};
     }
->>>>>>> 6cb683be
 };
 
 int main(int argc, char **argv) {
