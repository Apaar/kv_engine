/* -*- Mode: C++; tab-width: 4; c-basic-offset: 4; indent-tabs-mode: nil -*- */
/*
 *     Copyright 2016 Couchbase, Inc
 *
 *   Licensed under the Apache License, Version 2.0 (the "License");
 *   you may not use this file except in compliance with the License.
 *   You may obtain a copy of the License at
 *
 *       http://www.apache.org/licenses/LICENSE-2.0
 *
 *   Unless required by applicable law or agreed to in writing, software
 *   distributed under the License is distributed on an "AS IS" BASIS,
 *   WITHOUT WARRANTIES OR CONDITIONS OF ANY KIND, either express or implied.
 *   See the License for the specific language governing permissions and
 *   limitations under the License.
 */

#include "dcpconnmap.h"
#include "bucket_logger.h"
#include "configuration.h"
#include "conn_notifier.h"
#include "dcp/consumer.h"
#include "dcp/producer.h"
#include "ep_engine.h"
#include "statwriter.h"
#include <daemon/tracing.h>
#include <memcached/server_cookie_iface.h>
#include <memcached/vbucket.h>
#include <phosphor/phosphor.h>

const uint32_t DcpConnMap::dbFileMem = 10 * 1024;
const uint16_t DcpConnMap::numBackfillsThreshold = 4096;
const uint8_t DcpConnMap::numBackfillsMemThreshold = 1;

class DcpConnMap::DcpConfigChangeListener : public ValueChangedListener {
public:
    DcpConfigChangeListener(DcpConnMap& connMap);
    virtual ~DcpConfigChangeListener() {
    }
    virtual void sizeValueChanged(const std::string& key, size_t value);

private:
    DcpConnMap& myConnMap;
};

DcpConnMap::DcpConnMap(EventuallyPersistentEngine &e)
    : ConnMap(e),
      aggrDcpConsumerBufferSize(0) {
    backfills.numActiveSnoozing = 0;
    updateMaxActiveSnoozingBackfills(engine.getEpStats().getMaxDataSize());
    minCompressionRatioForProducer.store(
                    engine.getConfiguration().getDcpMinCompressionRatio());

    // Note: these allocations are deleted by ~Configuration
    engine.getConfiguration().addValueChangedListener(
            "dcp_consumer_process_buffered_messages_yield_limit",
            std::make_unique<DcpConfigChangeListener>(*this));
    engine.getConfiguration().addValueChangedListener(
            "dcp_consumer_process_buffered_messages_batch_size",
            std::make_unique<DcpConfigChangeListener>(*this));
    engine.getConfiguration().addValueChangedListener(
            "dcp_idle_timeout",
            std::make_unique<DcpConfigChangeListener>(*this));
}

DcpConnMap::~DcpConnMap() {
    EP_LOG_INFO("Deleted dcpConnMap_");
}

<<<<<<< HEAD
std::shared_ptr<ConnHandler> DcpConnMap::checkForAndRemoveExistingConn(
        LockHolder& lh,
        const void* cookie,
        const std::string& name,
        const std::string& connType) {
    /*
     * If we request a connection of the same name then mark the existing
     * connection as "want to disconnect" and erase it from the map. The caller
     * will put it in deadConnections for us after it cancels associated
     * background tasks as we do that outside of the connsLock.
     */
    auto oldConnection = findByName_UNLOCKED(lh, name);
    if (oldConnection) {
        EP_LOG_INFO(
                "{} Disconnecting existing Dcp {} {} as it has the "
                "same name as a new connection {}",
                oldConnection->logHeader(),
                connType,
                name,
                cookie);
        oldConnection->setDisconnect();
        map_.erase(oldConnection->getCookie());
    }

    return oldConnection;
}

DcpConsumer* DcpConnMap::newConsumer(const void* cookie,
                                     const std::string& name,
                                     const std::string& consumerName) {
    DcpConsumer* result = nullptr;
    std::shared_ptr<ConnHandler> oldConnection;
=======
DcpConsumer *DcpConnMap::newConsumer(const void* cookie,
                                     const std::string &name)
{
    LockHolder lh(connsLock);
>>>>>>> 12fd1dbc

    std::string conn_name("eq_dcpq:");
    conn_name.append(name);

<<<<<<< HEAD
    {
        LockHolder lh(connsLock);
        const auto& iter = map_.find(cookie);
        if (iter != map_.end()) {
            iter->second->setDisconnect();
            EP_LOG_INFO(
                    "Failed to create Dcp Consumer because connection "
                    "({}) already exists.",
                    cookie);
            return nullptr;
        }

        oldConnection = checkForAndRemoveExistingConn(
                lh, cookie, conn_name, "Consumer");
        auto consumer = makeConsumer(engine, cookie, conn_name, consumerName);

        EP_LOG_DEBUG("{} Connection created", consumer->logHeader());
=======
    const auto& iter = map_.find(cookie);
    if (iter != map_.end()) {
        iter->second->setDisconnect();
        LOG(EXTENSION_LOG_NOTICE,
            "Failed to create Dcp Consumer because connection "
            "(%p) already exists.", cookie);
        return nullptr;
    }
>>>>>>> 12fd1dbc

    /*
     *  If we request a connection of the same name then
     *  mark the existing connection as "want to disconnect".
     */
    for (const auto& cookieToConn : map_) {
        if (cookieToConn.second->getName() == conn_name) {
            LOG(EXTENSION_LOG_NOTICE,
                "%s Disconnecting existing Dcp Consumer %p as it has the same "
                "name as a new connection %p",
                cookieToConn.second->logHeader(), cookieToConn.first, cookie);
            cookieToConn.second->setDisconnect();
        }
    }

<<<<<<< HEAD
    disconnectConn(std::move(oldConnection));

=======
    std::shared_ptr<DcpConsumer> dc =
            std::make_shared<DcpConsumer>(engine, cookie, conn_name);
    auto* result = dc.get();
    LOG(EXTENSION_LOG_INFO, "%s Connection created", dc->logHeader());
    map_[cookie] = std::move(dc);
>>>>>>> 12fd1dbc
    return result;
}

std::shared_ptr<DcpConsumer> DcpConnMap::makeConsumer(
        EventuallyPersistentEngine& engine,
        const void* cookie,
        const std::string& connName,
        const std::string& consumerName) const {
    return std::make_shared<DcpConsumer>(
            engine, cookie, connName, consumerName);
}

bool DcpConnMap::isPassiveStreamConnected_UNLOCKED(Vbid vbucket) {
    for (const auto& cookieToConn : map_) {
        auto* dcpConsumer =
                dynamic_cast<DcpConsumer*>(cookieToConn.second.get());
        if (dcpConsumer && dcpConsumer->isStreamPresent(vbucket)) {
            EP_LOG_DEBUG(
                    "({}) A DCP passive stream "
                    "is already exists for the vbucket in connection: {}",
                    vbucket,
                    dcpConsumer->logHeader());
            return true;
        }
    }
    return false;
}

ENGINE_ERROR_CODE DcpConnMap::addPassiveStream(ConnHandler& conn,
                                               uint32_t opaque,
                                               Vbid vbucket,
                                               uint32_t flags) {
    LockHolder lh(connsLock);
    /* Check if a stream (passive) for the vbucket is already present */
    if (isPassiveStreamConnected_UNLOCKED(vbucket)) {
        EP_LOG_WARN(
                "{} ({}) Failing to add passive stream, "
                "as one already exists for the vbucket!",
                conn.logHeader(),
                vbucket);
        return ENGINE_KEY_EEXISTS;
    }

    return conn.addStream(opaque, vbucket, flags);
}

DcpProducer* DcpConnMap::newProducer(const void* cookie,
                                     const std::string& name,
<<<<<<< HEAD
                                     uint32_t flags) {
    DcpProducer* result = nullptr;
    std::shared_ptr<ConnHandler> oldConnection;
=======
                                     uint32_t flags,
                                     Collections::Filter filter) {
    LockHolder lh(connsLock);
>>>>>>> 12fd1dbc

    std::string conn_name("eq_dcpq:");
    conn_name.append(name);

<<<<<<< HEAD
    {
        LockHolder lh(connsLock);
        const auto& iter = map_.find(cookie);
        if (iter != map_.end()) {
            iter->second->setDisconnect();
            EP_LOG_INFO(
                    "Failed to create Dcp Producer because connection "
                    "({}) already exists.",
                    cookie);
            return nullptr;
        }

        oldConnection = checkForAndRemoveExistingConn(
                lh, cookie, conn_name, "Producer");
        auto producer = std::make_shared<DcpProducer>(
                engine, cookie, conn_name, flags, true /*startTask*/);

        EP_LOG_DEBUG("{} Connection created", producer->logHeader());
=======
    const auto& iter = map_.find(cookie);
    if (iter != map_.end()) {
        iter->second->setDisconnect();
        LOG(EXTENSION_LOG_NOTICE,
            "Failed to create Dcp Producer because connection "
            "(%p) already exists.", cookie);
        return nullptr;
    }
>>>>>>> 12fd1dbc

    /*
     *  If we request a connection of the same name then
     *  mark the existing connection as "want to disconnect".
     */
    for (const auto& cookieToConn : map_) {
        if (cookieToConn.second->getName() == conn_name) {
            LOG(EXTENSION_LOG_NOTICE,
                "%s Disconnecting existing Dcp Producer %p as it has the same "
                "name as a new connection %p",
                cookieToConn.second->logHeader(), cookieToConn.first, cookie);
            cookieToConn.second->setDisconnect();
        }
    }

    auto producer = std::make_shared<DcpProducer>(engine,
                                                  cookie,
                                                  conn_name,
                                                  flags,
                                                  std::move(filter),
                                                  true /*startTask*/);
    LOG(EXTENSION_LOG_INFO, "%s Connection created", producer->logHeader());
    auto* result = producer.get();
    map_[cookie] = std::move(producer);

    return result;
}

void DcpConnMap::shutdownAllConnections() {
    EP_LOG_INFO("Shutting down dcp connections!");

    if (connNotifier_ != NULL) {
        connNotifier_->stop();
        manageConnections();
    }

    // Take a copy of the connection map (under lock), then using the
    // copy iterate across closing all streams and cancelling any
    // tasks.
    // We do this so we don't hold the connsLock when calling
    // notifyPaused() on producer streams, as that would create a lock
    // cycle between connLock, worker thread lock and releaseLock.
    CookieToConnectionMap mapCopy;
    {
        LockHolder lh(connsLock);
        mapCopy = map_;
    }

    closeStreams(mapCopy);
    cancelTasks(mapCopy);
}

void DcpConnMap::vbucketStateChanged(Vbid vbucket,
                                     vbucket_state_t state,
                                     bool closeInboundStreams) {
    LockHolder lh(connsLock);
    for (const auto& cookieToConn : map_) {
        auto* producer = dynamic_cast<DcpProducer*>(cookieToConn.second.get());
        if (producer) {
            producer->closeStreamDueToVbStateChange(vbucket, state);
        } else if (closeInboundStreams) {
            static_cast<DcpConsumer*>(cookieToConn.second.get())
                    ->closeStreamDueToVbStateChange(vbucket, state);
        }
    }
}

void DcpConnMap::closeStreamsDueToRollback(Vbid vbucket) {
    LockHolder lh(connsLock);
    for (const auto& cookieToConn : map_) {
        auto* producer = dynamic_cast<DcpProducer*>(cookieToConn.second.get());
        if (producer) {
            producer->closeStreamDueToRollback(vbucket);
        }
    }
}

bool DcpConnMap::handleSlowStream(Vbid vbid, const CheckpointCursor* cursor) {
    size_t lock_num = vbid.get() % vbConnLockNum;
    std::lock_guard<std::mutex> lh(vbConnLocks[lock_num]);

    for (const auto& weakPtr : vbConns[vbid.get()]) {
        auto connection = weakPtr.lock();
        if (!connection) {
            continue;
        }
        auto* producer = dynamic_cast<DcpProducer*>(connection.get());
        if (producer && producer->handleSlowStream(vbid, cursor)) {
            return true;
        }
    }
    return false;
}

void DcpConnMap::closeStreams(CookieToConnectionMap& map) {
    for (const auto& itr : map) {
        auto producer = dynamic_pointer_cast<DcpProducer>(itr.second);
        if (producer) {
            producer->closeAllStreams();
            producer->cancelCheckpointCreatorTask();
            // The producer may be in EWOULDBLOCK (if it's idle), therefore
            // notify him to ensure the front-end connection can close the TCP
            // connection.
            producer->immediatelyNotify();
        } else {
            auto consumer = dynamic_pointer_cast<DcpConsumer>(itr.second);
            if (consumer) {
                consumer->closeAllStreams();
                // The consumer may be in EWOULDBLOCK (if it's idle), therefore
                // notify him to ensure the front-end connection can close the
                // TCP connection.
                consumer->immediatelyNotify();
            }
        }
    }
}

void DcpConnMap::cancelTasks(CookieToConnectionMap& map) {
    for (auto itr : map) {
        auto consumer = dynamic_pointer_cast<DcpConsumer>(itr.second);
        if (consumer) {
            consumer->cancelTask();
        }
    }
}

void DcpConnMap::disconnect(const void *cookie) {
    // Move the connection matching this cookie from the map_
    // data structure (under connsLock).
    std::shared_ptr<ConnHandler> conn;
    {
        LockHolder lh(connsLock);
        auto itr(map_.find(cookie));
        if (itr != map_.end()) {
            conn = itr->second;
            if (conn.get()) {
                auto* epe = ObjectRegistry::onSwitchThread(nullptr, true);
                if (epe) {
                    auto conn_desc =
                         epe->getServerApi()->cookie->get_log_info(cookie).second;
                    conn->getLogger().info("Removing connection {}", conn_desc);
                } else {
                    conn->getLogger().info("Removing connection {}", cookie);
                }
                ObjectRegistry::onSwitchThread(epe);
                conn->setDisconnect();
                map_.erase(itr);
            }
        }
    }

    // Note we shutdown the stream *not* under the connsLock; this is
    // because as part of closing a DcpConsumer stream we need to
    // acquire PassiveStream::buffer.bufMutex; and that could deadlock
    // in EPBucket::setVBucketState, via
    // PassiveStream::processBufferedMessages.
    if (conn) {
        auto producer = std::dynamic_pointer_cast<DcpProducer>(conn);
        if (producer) {
            producer->closeAllStreams();
            producer->cancelCheckpointCreatorTask();
        } else {
            // Cancel consumer's processer task before closing all streams
            std::dynamic_pointer_cast<DcpConsumer>(conn)->cancelTask();
            std::dynamic_pointer_cast<DcpConsumer>(conn)->closeAllStreams();
        }
    }

    // Finished disconnecting the stream; add it to the
    // deadConnections list.
    if (conn) {
        LockHolder lh(connsLock);
        deadConnections.push_back(conn);
    }
}

void DcpConnMap::manageConnections() {
    std::list<std::shared_ptr<ConnHandler>> release;
    std::list<std::shared_ptr<ConnHandler>> toNotify;
    {
        LockHolder lh(connsLock);
        while (!deadConnections.empty()) {
            release.push_back(deadConnections.front());
            deadConnections.pop_front();
        }

        // Collect the list of connections that need to be signaled.
        for (const auto& cookieToConn : map_) {
            const auto& conn = cookieToConn.second;
            if (conn && (conn->isPaused() || conn->doDisconnect()) &&
                conn->isReserved()) {
                /**
                 * Note: We want to send a notify even if we have sent one
                 * previously i.e. tp->sentNotify() == true.  The reason for this
                 * is manageConnections is used to notify idle connections once a
                 * second.  This results in the step function being invoked,
                 * which in turn may result in a dcp noop message being sent.
                 */
                toNotify.push_back(conn);
            }
        }
    }

    TRACE_LOCKGUARD_TIMED(releaseLock,
                          "mutex",
                          "DcpConnMap::manageConnections::releaseLock",
                          SlowMutexThreshold);

    for (auto it = toNotify.begin(); it != toNotify.end(); ++it) {
        if ((*it).get() && (*it)->isReserved()) {
            engine.notifyIOComplete((*it)->getCookie(), ENGINE_SUCCESS);
        }
    }

    while (!release.empty()) {
        auto conn = release.front();
        conn->releaseReference();
        release.pop_front();
        auto prod = dynamic_pointer_cast<DcpProducer>(conn);
        if (prod) {
            removeVBConnections(*prod);
        }
    }
}

void DcpConnMap::removeVBConnections(DcpProducer& prod) {
    for (const auto vbid : prod.getVBVector()) {
        size_t lock_num = vbid.get() % vbConnLockNum;
        std::lock_guard<std::mutex> lh(vbConnLocks[lock_num]);
        auto& vb_conns = vbConns[vbid.get()];
        for (auto itr = vb_conns.begin(); itr != vb_conns.end();) {
            auto connection = (*itr).lock();
            if (!connection) {
                // ConnHandler no longer exists, cleanup.
                itr = vb_conns.erase(itr);
            } else if (prod.getCookie() == connection->getCookie()) {
                // Found conn with matching cookie, done.
                vb_conns.erase(itr);
                break;
            } else {
                ++itr;
            }
        }
    }
}

void DcpConnMap::notifyVBConnections(Vbid vbid,
                                     uint64_t bySeqno,
                                     SyncWriteOperation syncWrite) {
    size_t lock_num = vbid.get() % vbConnLockNum;
    std::lock_guard<std::mutex> lh(vbConnLocks[lock_num]);

    for (auto& weakPtr : vbConns[vbid.get()]) {
        auto connection = weakPtr.lock();
        if (!connection) {
            continue;
        }
        auto* producer = dynamic_cast<DcpProducer*>(connection.get());
        if (producer) {
            producer->notifySeqnoAvailable(vbid, bySeqno, syncWrite);
        }
    }
}

void DcpConnMap::seqnoAckVBPassiveStream(Vbid vbid, int64_t seqno) {
    // Note: logically we should only have one Consumer per vBucket but
    // we may keep around old Consumers with either no PassiveStream for
    // this vBucket or a dead PassiveStream. We need to search the list of
    // ConnHandlers for the Consumer with the alive PassiveStream for this
    // vBucket. We will just ack all alive Consumers and allow the Consumer to
    // determine if it needs to do any work.
    size_t index = vbid.get() % vbConnLockNum;
    std::lock_guard<std::mutex> lg(vbConnLocks[index]);
    for (auto& weakPtr : vbConns[vbid.get()]) {
        auto connection = weakPtr.lock();
        if (!connection) {
            continue;
        }
        auto consumer = dynamic_pointer_cast<DcpConsumer>(connection);
        if (consumer) {
            // Note: Sync Repl enabled at Consumer only if Producer supports it.
            //     This is to prevent that 6.5 Consumers send DCP_SEQNO_ACK to
            //     pre-6.5 Producers (e.g., topology change in a 6.5 cluster
            //     where a new pre-6.5 Active is elected).
            if (consumer->isSyncReplicationEnabled()) {
                consumer->seqnoAckStream(vbid, seqno);
            }
        }
    }
}

void DcpConnMap::notifyBackfillManagerTasks() {
    LockHolder lh(connsLock);
    for (const auto& cookieToConn : map_) {
        auto* producer = dynamic_cast<DcpProducer*>(cookieToConn.second.get());
        if (producer) {
            producer->notifyBackfillManager();
        }
    }
}

bool DcpConnMap::canAddBackfillToActiveQ()
{
    std::lock_guard<std::mutex> lh(backfills.mutex);
    if (backfills.numActiveSnoozing < backfills.maxActiveSnoozing) {
        ++backfills.numActiveSnoozing;
        return true;
    }
    return false;
}

void DcpConnMap::decrNumActiveSnoozingBackfills()
{
    {
        std::lock_guard<std::mutex> lh(backfills.mutex);
        if (backfills.numActiveSnoozing > 0) {
            --backfills.numActiveSnoozing;
            return;
        }
    }
    EP_LOG_WARN("ActiveSnoozingBackfills already zero!!!");
}

void DcpConnMap::updateMaxActiveSnoozingBackfills(size_t maxDataSize)
{
    double numBackfillsMemThresholdPercent =
                         static_cast<double>(numBackfillsMemThreshold)/100;
    size_t max = maxDataSize * numBackfillsMemThresholdPercent / dbFileMem;

    uint16_t newMaxActive;
    {
        std::lock_guard<std::mutex> lh(backfills.mutex);
        /* We must have atleast one active/snoozing backfill */
        backfills.maxActiveSnoozing =
                std::max(static_cast<size_t>(1),
                         std::min(max, static_cast<size_t>(numBackfillsThreshold)));
        newMaxActive = backfills.maxActiveSnoozing;
    }
    EP_LOG_DEBUG("Max active snoozing backfills set to {}", newMaxActive);
}

void DcpConnMap::addStats(const AddStatFn& add_stat, const void* c) {
    LockHolder lh(connsLock);
    add_casted_stat("ep_dcp_dead_conn_count", deadConnections.size(), add_stat,
                    c);
}

void DcpConnMap::updateMinCompressionRatioForProducers(float value) {
    minCompressionRatioForProducer.store(value);
}

float DcpConnMap::getMinCompressionRatio() {
    return minCompressionRatioForProducer.load();
}

DcpConnMap::DcpConfigChangeListener::DcpConfigChangeListener(DcpConnMap& connMap)
    : myConnMap(connMap){}

void DcpConnMap::DcpConfigChangeListener::sizeValueChanged(const std::string &key,
                                                           size_t value) {
    if (key == "dcp_consumer_process_buffered_messages_yield_limit") {
        myConnMap.consumerYieldConfigChanged(value);
    } else if (key == "dcp_consumer_process_buffered_messages_batch_size") {
        myConnMap.consumerBatchSizeConfigChanged(value);
    } else if (key == "dcp_idle_timeout") {
        myConnMap.idleTimeoutConfigChanged(value);
    }
}

/*
 * Find all DcpConsumers and set the yield threshold
 */
void DcpConnMap::consumerYieldConfigChanged(size_t newValue) {
    LockHolder lh(connsLock);
    for (const auto& cookieToConn : map_) {
        auto* dcpConsumer =
                dynamic_cast<DcpConsumer*>(cookieToConn.second.get());
        if (dcpConsumer) {
            dcpConsumer->setProcessorYieldThreshold(newValue);
        }
    }
}

/*
 * Find all DcpConsumers and set the processor batchsize
 */
void DcpConnMap::consumerBatchSizeConfigChanged(size_t newValue) {
    LockHolder lh(connsLock);
    for (const auto& cookieToConn : map_) {
        auto* dcpConsumer =
                dynamic_cast<DcpConsumer*>(cookieToConn.second.get());
        if (dcpConsumer) {
            dcpConsumer->setProcessBufferedMessagesBatchSize(newValue);
        }
    }
}

void DcpConnMap::idleTimeoutConfigChanged(size_t newValue) {
    LockHolder lh(connsLock);
    for (const auto& cookieToConn : map_) {
        cookieToConn.second.get()->setIdleTimeout(
                std::chrono::seconds(newValue));
    }
}

std::shared_ptr<ConnHandler> DcpConnMap::findByName(const std::string& name) {
    LockHolder lh(connsLock);
    for (const auto& cookieToConn : map_) {
        // If the connection is NOT about to be disconnected
        // and the names match
        if (!cookieToConn.second->doDisconnect() &&
            cookieToConn.second->getName() == name) {
            return cookieToConn.second;
        }
    }
    return nullptr;
}<|MERGE_RESOLUTION|>--- conflicted
+++ resolved
@@ -67,77 +67,23 @@
     EP_LOG_INFO("Deleted dcpConnMap_");
 }
 
-<<<<<<< HEAD
-std::shared_ptr<ConnHandler> DcpConnMap::checkForAndRemoveExistingConn(
-        LockHolder& lh,
-        const void* cookie,
-        const std::string& name,
-        const std::string& connType) {
-    /*
-     * If we request a connection of the same name then mark the existing
-     * connection as "want to disconnect" and erase it from the map. The caller
-     * will put it in deadConnections for us after it cancels associated
-     * background tasks as we do that outside of the connsLock.
-     */
-    auto oldConnection = findByName_UNLOCKED(lh, name);
-    if (oldConnection) {
-        EP_LOG_INFO(
-                "{} Disconnecting existing Dcp {} {} as it has the "
-                "same name as a new connection {}",
-                oldConnection->logHeader(),
-                connType,
-                name,
-                cookie);
-        oldConnection->setDisconnect();
-        map_.erase(oldConnection->getCookie());
-    }
-
-    return oldConnection;
-}
-
 DcpConsumer* DcpConnMap::newConsumer(const void* cookie,
                                      const std::string& name,
                                      const std::string& consumerName) {
-    DcpConsumer* result = nullptr;
-    std::shared_ptr<ConnHandler> oldConnection;
-=======
-DcpConsumer *DcpConnMap::newConsumer(const void* cookie,
-                                     const std::string &name)
-{
-    LockHolder lh(connsLock);
->>>>>>> 12fd1dbc
+    LockHolder lh(connsLock);
 
     std::string conn_name("eq_dcpq:");
     conn_name.append(name);
 
-<<<<<<< HEAD
-    {
-        LockHolder lh(connsLock);
-        const auto& iter = map_.find(cookie);
-        if (iter != map_.end()) {
-            iter->second->setDisconnect();
-            EP_LOG_INFO(
-                    "Failed to create Dcp Consumer because connection "
-                    "({}) already exists.",
-                    cookie);
-            return nullptr;
-        }
-
-        oldConnection = checkForAndRemoveExistingConn(
-                lh, cookie, conn_name, "Consumer");
-        auto consumer = makeConsumer(engine, cookie, conn_name, consumerName);
-
-        EP_LOG_DEBUG("{} Connection created", consumer->logHeader());
-=======
     const auto& iter = map_.find(cookie);
     if (iter != map_.end()) {
         iter->second->setDisconnect();
-        LOG(EXTENSION_LOG_NOTICE,
-            "Failed to create Dcp Consumer because connection "
-            "(%p) already exists.", cookie);
+        EP_LOG_INFO(
+                "Failed to create Dcp Consumer because connection "
+                "({}) already exists.",
+                cookie);
         return nullptr;
     }
->>>>>>> 12fd1dbc
 
     /*
      *  If we request a connection of the same name then
@@ -145,25 +91,22 @@
      */
     for (const auto& cookieToConn : map_) {
         if (cookieToConn.second->getName() == conn_name) {
-            LOG(EXTENSION_LOG_NOTICE,
-                "%s Disconnecting existing Dcp Consumer %p as it has the same "
-                "name as a new connection %p",
-                cookieToConn.second->logHeader(), cookieToConn.first, cookie);
+            EP_LOG_INFO(
+                    "{} Disconnecting existing Dcp Consumer {} as it has the "
+                    "same "
+                    "name as a new connection {}",
+                    cookieToConn.second->logHeader(),
+                    cookieToConn.first,
+                    cookie);
             cookieToConn.second->setDisconnect();
         }
     }
 
-<<<<<<< HEAD
-    disconnectConn(std::move(oldConnection));
-
-=======
-    std::shared_ptr<DcpConsumer> dc =
-            std::make_shared<DcpConsumer>(engine, cookie, conn_name);
-    auto* result = dc.get();
-    LOG(EXTENSION_LOG_INFO, "%s Connection created", dc->logHeader());
-    map_[cookie] = std::move(dc);
->>>>>>> 12fd1dbc
-    return result;
+    auto consumer = makeConsumer(engine, cookie, conn_name, consumerName);
+    EP_LOG_DEBUG("{} Connection created", consumer->logHeader());
+    auto* rawPtr = consumer.get();
+    map_[cookie] = std::move(consumer);
+    return rawPtr;
 }
 
 std::shared_ptr<DcpConsumer> DcpConnMap::makeConsumer(
@@ -211,48 +154,21 @@
 
 DcpProducer* DcpConnMap::newProducer(const void* cookie,
                                      const std::string& name,
-<<<<<<< HEAD
                                      uint32_t flags) {
-    DcpProducer* result = nullptr;
-    std::shared_ptr<ConnHandler> oldConnection;
-=======
-                                     uint32_t flags,
-                                     Collections::Filter filter) {
-    LockHolder lh(connsLock);
->>>>>>> 12fd1dbc
+    LockHolder lh(connsLock);
 
     std::string conn_name("eq_dcpq:");
     conn_name.append(name);
 
-<<<<<<< HEAD
-    {
-        LockHolder lh(connsLock);
-        const auto& iter = map_.find(cookie);
-        if (iter != map_.end()) {
-            iter->second->setDisconnect();
-            EP_LOG_INFO(
-                    "Failed to create Dcp Producer because connection "
-                    "({}) already exists.",
-                    cookie);
-            return nullptr;
-        }
-
-        oldConnection = checkForAndRemoveExistingConn(
-                lh, cookie, conn_name, "Producer");
-        auto producer = std::make_shared<DcpProducer>(
-                engine, cookie, conn_name, flags, true /*startTask*/);
-
-        EP_LOG_DEBUG("{} Connection created", producer->logHeader());
-=======
     const auto& iter = map_.find(cookie);
     if (iter != map_.end()) {
         iter->second->setDisconnect();
-        LOG(EXTENSION_LOG_NOTICE,
-            "Failed to create Dcp Producer because connection "
-            "(%p) already exists.", cookie);
+        EP_LOG_INFO(
+                "Failed to create Dcp Producer because connection "
+                "({}) already exists.",
+                cookie);
         return nullptr;
     }
->>>>>>> 12fd1dbc
 
     /*
      *  If we request a connection of the same name then
@@ -260,21 +176,20 @@
      */
     for (const auto& cookieToConn : map_) {
         if (cookieToConn.second->getName() == conn_name) {
-            LOG(EXTENSION_LOG_NOTICE,
-                "%s Disconnecting existing Dcp Producer %p as it has the same "
-                "name as a new connection %p",
-                cookieToConn.second->logHeader(), cookieToConn.first, cookie);
+            EP_LOG_INFO(
+                    "{} Disconnecting existing Dcp Producer {} as it has the "
+                    "same "
+                    "name as a new connection {}",
+                    cookieToConn.second->logHeader(),
+                    cookieToConn.first,
+                    cookie);
             cookieToConn.second->setDisconnect();
         }
     }
 
-    auto producer = std::make_shared<DcpProducer>(engine,
-                                                  cookie,
-                                                  conn_name,
-                                                  flags,
-                                                  std::move(filter),
-                                                  true /*startTask*/);
-    LOG(EXTENSION_LOG_INFO, "%s Connection created", producer->logHeader());
+    auto producer = std::make_shared<DcpProducer>(
+            engine, cookie, conn_name, flags, true /*startTask*/);
+    EP_LOG_DEBUG("{} Connection created", producer->logHeader());
     auto* result = producer.get();
     map_[cookie] = std::move(producer);
 
