--- conflicted
+++ resolved
@@ -15,8 +15,8 @@
  *   limitations under the License.
  */
 
+#include "dcp/backfill_memory.h"
 #include "dcp/active_stream_impl.h"
-#include "dcp/backfill_memory.h"
 #include "ep_engine.h"
 #include "ep_time.h"
 #include "ephemeral_vb.h"
@@ -297,21 +297,17 @@
             // mutated with the HashBucketLock, so get the correct bucket lock
             // before calling StoredValue::toItem
             auto hbl = evb->ht.getLockedBucket((*rangeItr).getKey());
-<<<<<<< HEAD
             // @todo-durability: Need to record the original durability
             // requirements in OrderedStoredValue (and then add into the
             // item we make here); otherwise we cannot correctly form the
             // DCP_PREPARE messages for Pending items.
             item = (*rangeItr).toItem(getVBucketId());
-=======
-            item = (*rangeItr).toItem(false, getVBucketId());
             // A deleted ephemeral item stores the delete time under a delete
             // time field, this must be copied to the expiry time so that DCP
             // can transmit the original time of deletion
             if (item->isDeleted()) {
                 item->setExpTime(ep_abs_time((*rangeItr).getDeletedTime()));
             }
->>>>>>> 05735504
         } catch (const std::bad_alloc&) {
             stream->log(spdlog::level::level_enum::warn,
                         "Alloc error when trying to create an "
