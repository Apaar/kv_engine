/* -*- Mode: C++; tab-width: 4; c-basic-offset: 4; indent-tabs-mode: nil -*- */
#include "config.h"

#include <algorithm>

#include "ep_engine.h"
#include "tapconnmap.hh"
#include "tapconnection.hh"

/**
 * Dispatcher task to nuke a tap connection.
 */
class TapConnectionReaperCallback : public DispatcherCallback {
public:
    TapConnectionReaperCallback(EventuallyPersistentEngine &e, TapConnection *c)
        : engine(e), connection(c) {

    }

    bool callback(Dispatcher &, TaskId) {
        if (connection->cleanSome()) {
            TapProducer *tp = dynamic_cast<TapProducer*>(connection);
            const void *cookie = NULL;
            if (tp != NULL) {
                cookie = tp->getCookie();
            }
            delete connection;
            if (cookie != NULL) {
                engine.getServerApi()->cookie->release(cookie);
            }
            return false;
        }
        return true;
    }

    std::string description() {
        std::stringstream ss;
        ss << "Reaping tap connection: " << connection->getName();
        return ss.str();
    }

private:
    EventuallyPersistentEngine &engine;
    TapConnection *connection;
};

void TapConnMap::disconnect(const void *cookie, int tapKeepAlive) {
    LockHolder lh(notifySync);
    std::map<const void*, TapConnection*>::iterator iter(map.find(cookie));
    if (iter != map.end()) {
        if (iter->second) {
            rel_time_t now = ep_current_time();
            TapConsumer *tc = dynamic_cast<TapConsumer*>(iter->second);
            if (!tc || iter->second->doDisconnect()) {
                iter->second->setExpiryTime(now - 1);
            } else {
                iter->second->setExpiryTime(now + tapKeepAlive);
            }
            iter->second->setConnected(false);
        } else {
            getLogger()->log(EXTENSION_LOG_WARNING, NULL,
                             "Found half-linked tap connection at: %p\n",
                             cookie);
        }
        map.erase(iter);

        // Notify the daemon thread so that it may reap them..
        notifySync.notify();
    }
}

bool TapConnMap::setEvents(const std::string &name,
                           std::list<queued_item> *q) {
    bool shouldNotify(true);
    bool found(false);
    LockHolder lh(notifySync);

    TapConnection *tc = findByName_UNLOCKED(name);
    if (tc) {
        TapProducer *tp = dynamic_cast<TapProducer*>(tc);
        assert(tp);
        found = true;
        tp->appendQueue(q);
        shouldNotify = tp->paused; // notify if paused
    }

    if (shouldNotify) {
        notifySync.notify();
    }

    return found;
}

ssize_t TapConnMap::queueDepth(const std::string &name) {
    ssize_t rv(-1);
    LockHolder lh(notifySync);

    TapConnection *tc = findByName_UNLOCKED(name);
    if (tc) {
        TapProducer *tp = dynamic_cast<TapProducer*>(tc);
        assert(tp);
        rv = tp->getBacklogSize();
    }

    return rv;
}

TapConnection* TapConnMap::findByName_UNLOCKED(const std::string&name) {
    TapConnection *rv(NULL);
    std::list<TapConnection*>::iterator iter;
    for (iter = all.begin(); iter != all.end(); ++iter) {
        TapConnection *tc = *iter;
        if (tc->getName() == name) {
            rv = tc;
        }
    }
    return rv;
}

void TapConnMap::getExpiredConnections_UNLOCKED(std::list<TapConnection*> &deadClients) {
    rel_time_t now = ep_current_time();

    std::list<TapConnection*>::iterator iter;
    for (iter = all.begin(); iter != all.end(); ++iter) {
        TapConnection *tc = *iter;
        if (tc->getExpiryTime() <= now && !mapped(tc) && !tc->isConnected()) {
            TapProducer *tp = dynamic_cast<TapProducer*>(*iter);
            if (tp) {
                if (!tp->suspended) {
                    deadClients.push_back(tc);
                    removeTapCursors(tp);
                }
            } else {
                deadClients.push_back(tc);
            }
        }
    }

    // Remove them from the list of available tap connections...
    std::list<TapConnection*>::iterator ii;
    for (ii = deadClients.begin(); ii != deadClients.end(); ++ii) {
        all.remove(*ii);
    }
}

void TapConnMap::removeTapCursors(TapProducer *tp) {
    // If this TAP connection is not for the registered TAP client,
    // remove all the checkpoint cursors belonging to the TAP connection.
    if (tp && !tp->registeredTAPClient) {
        const VBucketMap &vbuckets = tp->engine.getEpStore()->getVBuckets();
        size_t numOfVBuckets = vbuckets.getSize();
        // Remove all the cursors belonging to the TAP connection to be purged.
        for (size_t i = 0; i <= numOfVBuckets; ++i) {
            assert(i <= std::numeric_limits<uint16_t>::max());
            uint16_t vbid = static_cast<uint16_t>(i);
            RCPtr<VBucket> vb = vbuckets.getBucket(vbid);
            if (!vb) {
                continue;
            }
            if (tp->vbucketFilter(vbid)) {
                vb->checkpointManager.removeTAPCursor(tp->name);
            }
        }
    }
}

void TapConnMap::addFlushEvent() {
    LockHolder lh(notifySync);
    bool shouldNotify(false);
    std::list<TapConnection*>::iterator iter;
    for (iter = all.begin(); iter != all.end(); iter++) {
        TapProducer *tc = dynamic_cast<TapProducer*>(*iter);
        if (tc && !tc->dumpQueue) {
            tc->flush();
            shouldNotify = true;
        }
    }
    if (shouldNotify) {
        notifySync.notify();
    }
}

TapConsumer *TapConnMap::newConsumer(const void* cookie)
{
    LockHolder lh(notifySync);
    TapConsumer *tap = new TapConsumer(engine, cookie, TapConnection::getAnonName());
    all.push_back(tap);
    map[cookie] = tap;
    return tap;
}

TapProducer *TapConnMap::newProducer(const void* cookie,
                                     const std::string &name,
                                     uint32_t flags,
                                     uint64_t backfillAge,
                                     int tapKeepAlive) {
    LockHolder lh(notifySync);
    TapProducer *tap(NULL);

    std::list<TapConnection*>::iterator iter;
    for (iter = all.begin(); iter != all.end(); ++iter) {
        tap = dynamic_cast<TapProducer*>(*iter);
        if (tap && tap->getName() == name) {
            tap->setExpiryTime((rel_time_t)-1);
            ++tap->reconnects;
            break;
        } else {
            tap = NULL;
        }
    }

    // Disconnects aren't quite immediate yet, so if we see a
    // connection request for a client *and* expiryTime is 0, we
    // should kill this guy off.
    if (tap != NULL) {
        std::map<const void*, TapConnection*>::iterator miter;
        for (miter = map.begin(); miter != map.end(); ++miter) {
            if (miter->second == tap) {
                break;
            }
        }

        if (tapKeepAlive == 0) {
            getLogger()->log(EXTENSION_LOG_INFO, NULL,
                             "The TAP channel (\"%s\") exists, but should be nuked\n",
                             name.c_str());
            tap->setName(TapConnection::getAnonName());
            tap->setDisconnect(true);
            tap->paused = true;
            tap = NULL;
        } else {
            getLogger()->log(EXTENSION_LOG_INFO, NULL,
                             "The TAP channel (\"%s\") exists... grabbing the channel\n",
                             name.c_str());
            if (miter != map.end()) {
                TapProducer *n = new TapProducer(engine,
                                                 NULL,
                                                 TapConnection::getAnonName(),
                                                 0);
                n->setDisconnect(true);
                n->paused = true;
                all.push_back(n);
                map[miter->first] = n;
            }
        }
    }

    bool reconnect = false;
    if (tap == NULL) {
        tap = new TapProducer(engine, cookie, name, flags);
        all.push_back(tap);
    } else {
        tap->setCookie(cookie);
        tap->rollback();
        tap->setConnected(true);
        tap->evaluateFlags();
        reconnect = true;
    }

    tap->setBackfillAge(backfillAge, reconnect);
    if (tap->doRunBackfill && tap->pendingBackfill) {
        setValidity(tap->getName(), cookie);
    }

    map[cookie] = tap;
    return tap;
}

// These two methods are always called with a lock.
void TapConnMap::setValidity(const std::string &name,
                             const void* token) {
    validity[name] = token;
}
void TapConnMap::clearValidity(const std::string &name) {
    validity.erase(name);
}

// This is always called without a lock.
bool TapConnMap::checkValidity(const std::string &name,
                               const void* token) {
    LockHolder lh(notifySync);
    std::map<const std::string, const void*>::iterator viter =
        validity.find(name);
    return viter != validity.end() && viter->second == token;
}

bool TapConnMap::mapped(TapConnection *tc) {
    bool rv = false;
    std::map<const void*, TapConnection*>::iterator it;
    for (it = map.begin(); it != map.end(); ++it) {
        if (it->second == tc) {
            rv = true;
        }
    }
    return rv;
}

bool TapConnMap::isPaused(TapProducer *tc) {
    return tc && tc->paused;
}

bool TapConnMap::shouldDisconnect(TapConnection *tc) {
    return tc && tc->doDisconnect();
}

void TapConnMap::notifyIOThreadMain() {
    // To avoid connections to be stucked in a bogus state forever, we're going
    // to ping all connections that hasn't tried to walk the tap queue
    // for this amount of time..
    const int maxIdleTime = 5;

    bool addNoop = false;

    rel_time_t now = ep_current_time();
    if (now > engine.nextTapNoop && engine.tapNoopInterval != (size_t)-1) {
        addNoop = true;
        engine.nextTapNoop = now + engine.tapNoopInterval;
    }

    std::list<TapConnection*> deadClients;

    LockHolder lh(notifySync);
    // We should pause unless we purged some connections or
    // all queues have items.
    getExpiredConnections_UNLOCKED(deadClients);
    bool shouldPause = deadClients.empty();
    bool noEvents = engine.mutation_count == 0;
    engine.mutation_count = 0;

    if (shouldPause) {
        shouldPause = noEvents;
    }
    // see if I have some channels that I have to signal..
    std::map<const void*, TapConnection*>::iterator iter;
    for (iter = map.begin(); iter != map.end(); ++iter) {
<<<<<<< HEAD
        TapProducer *tp = dynamic_cast<TapProducer*>(iter->second);
        if (tp != NULL) {
            if (tp->supportsAck() && (tp->getExpiryTime() < now) && tp->windowIsFull()) {
                shouldPause = false;

                tp->setDisconnect(true);
            } else if (tp->doDisconnect() || !tp->idle()) {
                shouldPause = false;
            } else if (addNoop) {
                tp->setTimeForNoop();
                shouldPause = false;
            }

=======
        if (iter->second->ackSupported &&
            (iter->second->expiry_time < now) &&
            iter->second->windowIsFull())
        {
            shouldPause = false;
            iter->second->doDisconnect = true;
        } else if (iter->second->doDisconnect || !iter->second->idle()) {
            shouldPause = false;
        } else if (addNoop) {
            iter->second->setTimeForNoop();
            shouldPause = false;
        } else if ((iter->second->lastWalkTime + maxIdleTime) < now) {
            shouldPause = false;
>>>>>>> a3814a97
        }
    }

    if (shouldPause) {
        double diff = engine.nextTapNoop - now;
        if (diff > 0) {
            notifySync.wait(diff);
        }

        if (engine.shutdown) {
            return;
        }
<<<<<<< HEAD

        getExpiredConnections_UNLOCKED(deadClients);
=======
        purgeExpiredConnections_UNLOCKED();
        now = ep_current_time();
>>>>>>> a3814a97
    }

    // Collect the list of connections that need to be signaled.
    std::list<const void *> toNotify;
    for (iter = map.begin(); iter != map.end(); ++iter) {
<<<<<<< HEAD
        TapProducer *tp = dynamic_cast<TapProducer*>(iter->second);
        if (tp && (tp->paused || tp->doDisconnect())) {
            if (!tp->notifySent) {
                tp->notifySent.set(true);
                toNotify.push_back(iter->first);
            }
=======
        if (iter->second->shouldNotify() || (iter->second->lastWalkTime + maxIdleTime < now)) {
            iter->second->notifySent.set(true);
            toNotify.push_back(iter->first);
>>>>>>> a3814a97
        }
    }

    lh.unlock();

    // Delete all of the dead clients
    if (!deadClients.empty()) {
        Dispatcher *d = engine.getEpStore()->getNonIODispatcher();
        std::list<TapConnection*>::iterator ii;
        for (ii = deadClients.begin(); ii != deadClients.end(); ++ii) {
            d->schedule(shared_ptr<DispatcherCallback>
                        (new TapConnectionReaperCallback(engine, *ii)),
                        NULL, Priority::TapConnectionReaperPriority,
                        0, false);
        }
    }
    engine.notifyIOComplete(toNotify, ENGINE_SUCCESS);
}

bool TapConnMap::recordCurrentOpenCheckpointId(const std::string &name, uint16_t vbucket) {
    bool rv(false);
    LockHolder lh(notifySync);

    TapConnection *tc = findByName_UNLOCKED(name);
    if (tc) {
        TapProducer *tp = dynamic_cast<TapProducer*>(tc);
        assert(tp);
        rv = true;
        tp->recordCurrentOpenCheckpointId(vbucket);
    }

    return rv;
}

void CompleteBackfillTapOperation::perform(TapProducer *tc, void *) {
    tc->completeBackfill();
}

void CompleteDiskBackfillTapOperation::perform(TapProducer *tc, void *) {
    tc->completeDiskBackfill();
}

void ScheduleDiskBackfillTapOperation::perform(TapProducer *tc, void *) {
    tc->scheduleDiskBackfill();
}

void ReceivedItemTapOperation::perform(TapProducer *tc, Item *arg) {
    tc->gotBGItem(arg, implicitEnqueue);
}

void CompletedBGFetchTapOperation::perform(TapProducer *tc,
                                           EventuallyPersistentEngine *) {
    tc->completedBGFetchJob();
}<|MERGE_RESOLUTION|>--- conflicted
+++ resolved
@@ -333,35 +333,19 @@
     // see if I have some channels that I have to signal..
     std::map<const void*, TapConnection*>::iterator iter;
     for (iter = map.begin(); iter != map.end(); ++iter) {
-<<<<<<< HEAD
         TapProducer *tp = dynamic_cast<TapProducer*>(iter->second);
         if (tp != NULL) {
             if (tp->supportsAck() && (tp->getExpiryTime() < now) && tp->windowIsFull()) {
                 shouldPause = false;
-
                 tp->setDisconnect(true);
             } else if (tp->doDisconnect() || !tp->idle()) {
                 shouldPause = false;
             } else if (addNoop) {
                 tp->setTimeForNoop();
                 shouldPause = false;
-            }
-
-=======
-        if (iter->second->ackSupported &&
-            (iter->second->expiry_time < now) &&
-            iter->second->windowIsFull())
-        {
-            shouldPause = false;
-            iter->second->doDisconnect = true;
-        } else if (iter->second->doDisconnect || !iter->second->idle()) {
-            shouldPause = false;
-        } else if (addNoop) {
-            iter->second->setTimeForNoop();
-            shouldPause = false;
-        } else if ((iter->second->lastWalkTime + maxIdleTime) < now) {
-            shouldPause = false;
->>>>>>> a3814a97
+            } else if ((tp->lastWalkTime + maxIdleTime) < now) {
+                shouldPause = false;
+            }
         }
     }
 
@@ -374,30 +358,20 @@
         if (engine.shutdown) {
             return;
         }
-<<<<<<< HEAD
 
         getExpiredConnections_UNLOCKED(deadClients);
-=======
-        purgeExpiredConnections_UNLOCKED();
         now = ep_current_time();
->>>>>>> a3814a97
     }
 
     // Collect the list of connections that need to be signaled.
     std::list<const void *> toNotify;
     for (iter = map.begin(); iter != map.end(); ++iter) {
-<<<<<<< HEAD
         TapProducer *tp = dynamic_cast<TapProducer*>(iter->second);
         if (tp && (tp->paused || tp->doDisconnect())) {
-            if (!tp->notifySent) {
+            if (!tp->notifySent || (tp->lastWalkTime + maxIdleTime < now)) {
                 tp->notifySent.set(true);
                 toNotify.push_back(iter->first);
             }
-=======
-        if (iter->second->shouldNotify() || (iter->second->lastWalkTime + maxIdleTime < now)) {
-            iter->second->notifySent.set(true);
-            toNotify.push_back(iter->first);
->>>>>>> a3814a97
         }
     }
 
