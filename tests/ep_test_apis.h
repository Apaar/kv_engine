--- conflicted
+++ resolved
@@ -54,14 +54,11 @@
 }
 #endif
 
-<<<<<<< HEAD
 const uint8_t dcp_stream_end_resp_base_msg_bytes = 28;
 const uint8_t dcp_snapshot_marker_base_msg_bytes = 44;
 const uint8_t dcp_mutation_base_msg_bytes = 55;
 const uint8_t dcp_meta_size_none = 5;
 
-=======
->>>>>>> c509624b
 extern AtomicValue<protocol_binary_response_status> last_status;
 extern std::string last_key;
 extern std::string last_body;
@@ -69,18 +66,11 @@
 
 // TODO: make `vals` non-public
 extern std::map<std::string, std::string> vals;
-<<<<<<< HEAD
 
 extern AtomicValue<uint64_t> last_cas;
 extern AtomicValue<uint8_t> last_datatype;
 extern AtomicValue<uint64_t> last_uuid;
 extern AtomicValue<uint64_t> last_seqno;
-=======
-extern AtomicValue<uint64_t> last_cas;
-extern AtomicValue<uint8_t> last_datatype;
-extern uint64_t last_uuid;
-extern uint64_t last_seqno;
->>>>>>> c509624b
 extern bool last_deleted_flag;
 extern AtomicValue<uint8_t> last_conflict_resolution_mode;
 extern ItemMetaData last_meta;
@@ -169,7 +159,7 @@
 bool get_all_vb_seqnos(ENGINE_HANDLE *h, ENGINE_HANDLE_V1 *h1,
                        vbucket_state_t state, const void *cookie);
 void verify_all_vb_seqnos(ENGINE_HANDLE *h, ENGINE_HANDLE_V1 *h1,
-                          uint16_t vb_start, uint16_t vb_end);
+                          int vb_start, int vb_end);
 void start_persistence(ENGINE_HANDLE *h, ENGINE_HANDLE_V1 *h1);
 void stop_persistence(ENGINE_HANDLE *h, ENGINE_HANDLE_V1 *h1);
 ENGINE_ERROR_CODE store(ENGINE_HANDLE *h, ENGINE_HANDLE_V1 *h1,
