#+TITLE:     EP Parameters
#+AUTHOR:    Dustin Sallings
#+EMAIL:     dustin@spy.net
#+DATE:      2010-05-05 Wed
#+DESCRIPTION:
#+LANGUAGE:  en
#+OPTIONS:   H:3 num:t toc:t \n:nil @:t ::t |:t ^:nil -:t f:t *:t <:t
#+OPTIONS:   TeX:t LaTeX:nil skip:nil d:nil todo:t pri:nil tags:not-in-toc
#+INFOJS_OPT: view:nil toc:nil ltoc:t mouse:underline buttons:0 path:http://orgmode.org/org-info.js
#+EXPORT_SELECT_TAGS: export
#+EXPORT_EXCLUDE_TAGS: noexport

* Configuring the Engine

Engine parameters may be specified using the =-e= option to
memcached.  These parameters control various aspects of the behavior
of the engine.

For example, if you would like to store your database in =/data/base=
and prevent it from having objects larger than 1MB, you would run
memcached like this:

: memcached -E ep.so -e 'dbfile=/data/base;max_item_size=1048576'

* Parameters for the EP Engine

| key                    | type   | descr                                      |
|------------------------+--------+--------------------------------------------|
| config_file            | string | Path to additional parameters.             |
| dbname                 | string | Path to on-disk storage.                   |
| shardpattern           | string | File pattern for shards (see below)        |
| ht_locks               | int    | Number of locks per hash table.            |
| ht_size                | int    | Number of buckets per hash table.          |
| initfile               | string | Optional SQL script to run after           |
|                        |        | opening DB                                 |
| postInitfile           | string | Optional SQL script to run after           |
|                        |        | all DB shards and statements have          |
|                        |        | been initialized                           |
| max_item_size          | int    | Maximum number of bytes allowed for        |
|                        |        | an item.                                   |
| max_size               | int    | Max cumulative item size in bytes.         |
| max_txn_size           | int    | Max number of disk mutations per           |
|                        |        | transaction.                               |
| mem_high_wat           | int    | Automatically evict when exceeding         |
|                        |        | this size.                                 |
| mem_low_wat            | int    | Low water mark to aim for when evicting.   |
| min_data_age           | int    | Minimum data stability time before         |
|                        |        | persist.                                   |
| queue_age_cap          | int    | Maximum queue time before forcing persist. |
| tap_backlog_limit      | int    | Max number of items allowed in a           |
|                        |        | tap backfill                               |
| tap_noop_interval      | int    | Number of seconds between a noop is sent   |
|                        |        | on an idle connection                      |
| tap_keepalive          | int    | Seconds to hold open named tap connections |
| tap_bg_max_pending     | int    | Maximum number of pending bg fetch         |
|                        |        | operations                                 |
|                        |        | a tap queue may issue (before it must wait |
|                        |        | for responses to appear.                   |
| tap_backoff_period     | float  | Number of seconds the tap connection       |
|                        |        | should back off after receiving ETMPFAIL   |
| vb0                    | bool   | If true, start with an active vbucket 0    |
| waitforwarmup          | bool   | Whether to block server start during       |
|                        |        | warmup.                                    |
| warmup                 | bool   | Whether to load existing data at startup.  |
| expiry_window          | int    | expiry window to not persist an object     |
|                        |        | that is expired (or will be soon)          |
| exp_pager_stime        | int    | Sleep time for the pager that purges       |
|                        |        | expired objects from memory and disk       |
| failpartialwarmup      | bool   | If false, continue running after failing   |
|                        |        | to load some records.                      |
| max_vbuckets           | int    | Maximum number of vbuckets expected (1024) |
| db_shards              | int    | Number of shards for db store              |
| db_strategy            | string | DB store strategy ("multiDB", "singleDB"   |
|                        |        | or "singleMTDB")                           |
| vb_del_chunk_size      | int    | Chunk size of vbucket deletion             |
| vb_chunk_del_time      | int    | vb chunk deletion threshold time (ms) used |
|                        |        | for adjusting the chunk size dynamically   |
| concurrentDB           | bool   | True (default) if concurrent DB reads are  |
|                        |        | permitted where possible.                  |
| chk_remover_stime      | int    | Interval for the checkpoint remover that   |
|                        |        | purges closed unreferenced checkpoints.    |
| chk_max_items          | int    | Number of max items allowed in a           |
|                        |        | checkpoint                                 |
| chk_period             | int    | Time bound (in sec.) on a checkpoint       |
| max_checkpoints        | int    | Number of max checkpoints allowed per      |
|                        |        | vbucket                                    |
| inconsistent_slave_chk | bool   | True if we allow a "downstream" master to  |
|                        |        | receive checkpoint begin/end messages      |
| item_num_based_new_chk | bool   | Enable a new checkpoint creation if the    |
|                        |        | number of items in a checkpoint is greater |
|                        |        | than the max number allowed                |
|                        |        | along with normal get/set operations.      |
<<<<<<< HEAD
| tap_backfill_resident  | float  | Resident item threshold for only memory    |
=======
| keep_closed_chks       | bool   | True if we want to keep closed checkpoints |
|                        |        | in memory if the current memory usage is   |
|                        |        | below high water mark                      |
| bf_resident_threshold  | float  | Resident item threshold for only memory    |
>>>>>>> fb162156
|                        |        | backfill to be kicked off                  |
| getl_default_timeout   | int    | The default timeout for a getl lock in (s) |
| getl_max_timeout       | int    | The maximum timeout for a getl lock in (s) |
| mutation_mem_threshold | float  | Memory threshold on the current bucket     |
|                        |        | quota for accepting a new mutation         |
<<<<<<< HEAD
=======
| tap_throttle_queue_cap | int    | The maximum size of the disk write queue   |
|                        |        | to throttle down tap-based replication     |
>>>>>>> fb162156
| tap_throttle_threshold | float  | Percentage of memory in use before we      |
|                        |        | throttle tap streams                       |

** Shard Patterns

When using a multi-sharded database, =shardpattern= specifies how
shards are named relative to the main database.

=shardpattern= uses a printf-style string to expand the path with the
given variables:

- =%d= : The directory name containing the main database
  (This will be =.= for relative paths).
- =%b= : The base name of the main database.
- =%i= : The shard number.

The default value of =shardpattern= is =%d/%b-%i.sqlite=<|MERGE_RESOLUTION|>--- conflicted
+++ resolved
@@ -90,24 +90,17 @@
 |                        |        | number of items in a checkpoint is greater |
 |                        |        | than the max number allowed                |
 |                        |        | along with normal get/set operations.      |
-<<<<<<< HEAD
 | tap_backfill_resident  | float  | Resident item threshold for only memory    |
-=======
+|                        |        | backfill to be kicked off                  |
 | keep_closed_chks       | bool   | True if we want to keep closed checkpoints |
 |                        |        | in memory if the current memory usage is   |
 |                        |        | below high water mark                      |
-| bf_resident_threshold  | float  | Resident item threshold for only memory    |
->>>>>>> fb162156
-|                        |        | backfill to be kicked off                  |
 | getl_default_timeout   | int    | The default timeout for a getl lock in (s) |
 | getl_max_timeout       | int    | The maximum timeout for a getl lock in (s) |
 | mutation_mem_threshold | float  | Memory threshold on the current bucket     |
 |                        |        | quota for accepting a new mutation         |
-<<<<<<< HEAD
-=======
 | tap_throttle_queue_cap | int    | The maximum size of the disk write queue   |
 |                        |        | to throttle down tap-based replication     |
->>>>>>> fb162156
 | tap_throttle_threshold | float  | Percentage of memory in use before we      |
 |                        |        | throttle tap streams                       |
 
