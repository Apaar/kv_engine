#+TITLE:     EP Stats
#+AUTHOR:    Dustin Sallings
#+EMAIL:     dustin@spy.net
#+DATE:      2010-02-08 Mon
#+DESCRIPTION:
#+KEYWORDS:
#+LANGUAGE:  en
#+OPTIONS:   H:3 num:t toc:t \n:nil @:t ::t |:t ^:nil -:t f:t *:t <:t
#+OPTIONS:   TeX:t LaTeX:nil skip:nil d:nil todo:t pri:nil tags:not-in-toc
#+INFOJS_OPT: view:nil toc:nil ltoc:t mouse:underline buttons:0 path:http://orgmode.org/org-info.js
#+EXPORT_SELECT_TAGS: export
#+EXPORT_EXCLUDE_TAGS: noexport
#+LINK_UP:
#+LINK_HOME:
#+STYLE:  <link rel="stylesheet" type="text/css" href="myorg.css" />

* Getting Started

For introductory information on stats within membase, start with the
[[http://wiki.membase.org/display/membase/Membase%2BStatistics][membase wiki stats page]].

* Stats Definitions

** Toplevel Stats

<<<<<<< HEAD
| Stat                           | Description                                |
|--------------------------------+--------------------------------------------|
| ep_version                     | Version number of ep_engine.               |
| ep_storage_age                 | Seconds since most recently                |
|                                | stored object was initially queued.        |
| ep_storage_age_highwat         | ep_storage_age high water mark             |
| ep_min_data_age                | Minimum data age setting.                  |
| ep_startup_time                | System-generated engine startup time       |
| ep_queue_age_cap               | Queue age cap setting.                     |
| ep_max_txn_size                | Max number of updates per transaction.     |
| ep_data_age                    | Seconds since most recently                |
|                                | stored object was modified.                |
| ep_data_age_highwat            | ep_data_age high water mark                |
| ep_too_young                   | Number of times an object was              |
|                                | not stored due to being too young.         |
| ep_too_old                     | Number of times an object was              |
|                                | stored after being dirty too long.         |
| ep_total_enqueued              | Total number of items queued for           |
|                                | persistence.                               |
| ep_total_new_items             | Total number of persisted new items.       |
| ep_total_del_items             | Total number of persisted deletions.       |
| ep_total_persisted             | Total number of items persisted.           |
| ep_item_flush_failed           | Number of times an item failed to flush    |
|                                | due to storage errors.                     |
| ep_item_commit_failed          | Number of times a transaction failed to    |
|                                | commit due to storage errors.              |
| ep_item_begin_failed           | Number of times a transaction failed to    |
|                                | start due to storage errors.               |
| ep_expired                     | Number of times an item was expired.       |
| ep_item_flush_expired          | Number of times an item is not flushed     |
|                                | due to the expiry of the item              |
| ep_queue_size                  | Number of items queued for storage.        |
| ep_flusher_todo                | Number of items remaining to be written.   |
| ep_flusher_num_completed       | Number of times the flusher completes      |
|                                | persisting all items from the checkpoint   |
|                                | queues.                                    |
| ep_flusher_state               | Current state of the flusher thread.       |
| ep_commit_num                  | Total number of write commits.             |
| ep_commit_time                 | Number of seconds of most recent commit.   |
| ep_commit_time_total           | Cumulative seconds spent committing.       |
| ep_vbucket_del                 | Number of vbucket deletion events.         |
| ep_vbucket_del_fail            | Number of failed vbucket deletion events.  |
| ep_vbucket_del_max_walltime    | Max wall time (µs) spent by deleting       |
|                                | a vbucket                                  |
| ep_vbucket_del_total_walltime  | Total wall time (µs) spent by deleting     |
|                                | vbuckets                                   |
| ep_vbucket_del_avg_walltime    | Avg wall time (µs) spent by deleting       |
|                                | a vbucket                                  |
| ep_flush_preempts              | Num of flush early exits for read reqs.    |
| ep_flush_duration              | Number of seconds of most recent flush.    |
| ep_flush_duration_total        | Cumulative seconds spent flushing.         |
| ep_flush_duration_highwat      | ep_flush_duration high water mark.         |
| ep_flush_all                   | True if disk flush_all is scheduled        |
| ep_num_ops_get_meta            | Number of getMeta operations               |
| ep_num_ops_set_meta            | Number of setWithMeta operations           |
| ep_num_ops_del_meta            | Number of delWithMeta operations           |
| curr_items                     | Num items in active vbuckets.              |
| curr_items_tot                 | Num current items including those not      |
|                                | active (replica, dead and pending states)  |
| ep_kv_size                     | Memory used to store item metadata, keys   |
|                                | and values, no matter the vbucket's state. |
|                                | If an item's value is ejected, this stat   |
|                                | will be decremented by the size of the     |
|                                | item's value.                              |
| ep_value_size                  | Memory used to store values for resident   |
|                                | keys.                                      |
| ep_overhead                    | Extra memory used by transient data like   |
|                                | persistence queues, replication queues,    |
|                                | checkpoints, etc.                          |
| ep_max_data_size               | Max amount of data allowed in memory.      |
| ep_mem_low_wat                 | Low water mark for auto-evictions.         |
| ep_mem_high_wat                | High water mark for auto-evictions.        |
| ep_total_cache_size            | The total byte size of all items, no       |
|                                | matter the vbucket's state, no matter      |
|                                | if an item's value is ejected.             |
| ep_oom_errors                  | Number of times unrecoverable OOMs         |
|                                | happened while processing operations       |
| ep_tmp_oom_errors              | Number of times temporary OOMs             |
|                                | happened while processing operations       |
| ep_mem_tracker_enabled         | True if memory usage tracker is enabled    |
| ep_bg_fetched                  | Number of items fetched from disk.         |
| ep_tap_bg_fetched              | Number of tap disk fetches                 |
| ep_tap_bg_fetch_requeued       | Number of times a tap bg fetch task is     |
|                                | requeued.                                  |
| ep_num_pager_runs              | Number of times we ran pager loops         |
|                                | to seek additional memory.                 |
| ep_num_expiry_pager_runs       | Number of times we ran expiry pager loops  |
|                                | to purge expired items from memory/disk    |
| ep_num_checkpoint_remover_runs | Number of times we ran checkpoint remover  |
|                                | to remove closed unreferenced checkpoints. |
| ep_items_rm_from_checkpoints   | Number of items removed from closed        |
|                                | unreferenced checkpoints.                  |
| ep_num_value_ejects            | Number of times item values got ejected    |
|                                | from memory to disk                        |
|                                | ejected from memory to disk                |
| ep_num_eject_failures          | Number of items that could not be ejected  |
| ep_num_not_my_vbuckets         | Number of times Not My VBucket exception   |
|                                | happened during runtime                    |
| ep_tap_keepalive               | Tap keepalive time.                        |
| ep_dbname                      | DB path.                                   |
| ep_dbinit                      | Number of seconds to initialize DB.        |
| ep_dbshards                    | Number of shards for db store              |
| ep_db_strategy                 | SQLite db strategy                         |
| ep_io_num_read                 | Number of io read operations               |
| ep_io_num_write                | Number of io write operations              |
| ep_io_read_bytes               | Number of bytes read (key + values)        |
| ep_io_write_bytes              | Number of bytes written (key + values)     |
| ep_pending_ops                 | Number of ops awaiting pending vbuckets    |
| ep_pending_ops_total           | Total blocked pending ops since reset      |
| ep_pending_ops_max             | Max ops seen awaiting 1 pending vbucket    |
| ep_pending_ops_max_duration    | Max time (µs) used waiting on pending      |
|                                | vbuckets                                   |
| ep_bg_num_samples              | The number of samples included in the avg  |
| ep_bg_min_wait                 | The shortest time (µs) in the wait queue   |
| ep_bg_max_wait                 | The longest time (µs) in the wait queue    |
| ep_bg_wait_avg                 | The average wait time (µs) for an item     |
|                                | before it is serviced by the dispatcher    |
| ep_bg_min_load                 | The shortest load time (µs)                |
| ep_bg_max_load                 | The longest load time (µs)                 |
| ep_bg_load_avg                 | The average time (µs) for an item to be    |
|                                | loaded from the persistence layer          |
| ep_num_non_resident            | The number of non-resident items           |                                 |
| ep_store_max_concurrency       | Maximum allowed concurrency at the storage |
|                                | layer.                                     |
| ep_store_max_readers           | Maximum number of concurrent read-only.    |
|                                | storage threads.                           |
| ep_store_max_readwrite         | Maximum number of concurrent read/write    |
|                                | storage threads.                           |
| ep_db_cleaner_status           | Status of database cleaner that cleans up  |
|                                | invalid items with old vbucket versions    |
| ep_bg_wait                     | The total elapse time for the wait queue   |
| ep_bg_load                     | The total elapse time for items to be      |
|                                | loaded from the persistence layer          |
| ep_latency_get_cmd             | The total elapse time for get command      |
| ep_latency_arith_cmd           | The total eplase time for arith command    |
| ep_total_observe_set           | Number of observe sets                     |
| ep_stats_observe_polls         | Number of stats observe calls              |
| ep_observe_calls               | Number of observe calls                    |
| ep_unobserve_calls             | Number of unobserve calls                  |
| ep_observe_registry_size       | Number of key in the observe registry      |
| ep_observe_errors              | Number of time an observe failed to be     |
|                                | added to the observe registry (Not due to  |
|                                | protocol violation)                        |
| ep_obs_reg_clean_job           | Number of time the observe registry        |
|                                | cleaner job has run                        |
| ep_inconsistent_slave_chk      | Flag indicating if we allow a "downstream" |
|                                | master to receive checkpoint messages      |
| ep_mlog_compactor_runs         | Number of times mutation log compactor is  |
|                                | executed.                                  |

** vBucket total stats

| Stat                          | Description                                |
|-------------------------------+--------------------------------------------|
| ep_vb_total                   | Total vBuckets (count)                     |
| curr_items_tot                | Total number of items                      |
| curr_items                    | Number of active items in memory           |
| vb_dead_num                   | Number of dead vBuckets                    |
| ep_diskqueue_items            | Total items in disk queue                  |
| ep_diskqueue_memory           | Total memory used in disk queue            |
| ep_diskqueue_fill             | Total enqueued items on disk queue         |
| ep_diskqueue_drain            | Total drained items on disk queue          |
| ep_diskqueue_pending          | Total bytes of pending writes              |
| ep_vb_snapshot_total          | Total VB state snapshots persisted in disk |


*** Active vBucket class stats

| Stat                          | Description                                |
|-------------------------------+--------------------------------------------|
| vb_active_num                 | Number of active vBuckets                  |
| vb_active_curr_items          | Number of in memory items                  |
| vb_active_num_non_resident    | Number of non-resident items               |
| vb_active_perc_mem_resident   | % memory resident                          |
| vb_active_eject               | Number of times item values got ejected    |
| vb_active_ht_memory           | Memory used to store keys and values       |
| vb_active_itm_memory          | Total item memory                          |
| vb_active_ops_create          | Number of create operations                |
| vb_active_ops_update          | Number of update operations                |
| vb_active_ops_delete          | Number of delete operations                |
| vb_active_ops_reject          | Number of rejected operations              |
| vb_active_queue_size          | Active items in disk queue                 |
| vb_active_queue_memory        | Memory used for disk queue                 |
| vb_active_queue_age           | Sum of disk queue item age in milliseconds |
| vb_active_queue_pending       | Total bytes of pending writes              |
| vb_active_queue_fill          | Total enqueued items                       |
| vb_active_queue_drain         | Total drained items                        |

*** Replica vBucket stats

| Stat                          | Description                                |
|-------------------------------+--------------------------------------------|
| vb_replica_num                | Number of replica vBuckets                 |
| vb_replica_curr_items         | Number of in memory items                  |
| vb_replica_num_non_resident   | Number of non-resident items               |
| vb_replica_perc_mem_resident  | % memory resident                          |
| vb_replica_eject              | Number of times item values got ejected    |
| vb_replica_ht_memory          | Memory used to store keys and values       |
| vb_replica_itm_memory         | Total item memory                          |
| vb_replica_ops_create         | Number of create operations                |
| vb_replica_ops_update         | Number of update operations                |
| vb_replica_ops_delete         | Number of delete operations                |
| vb_replica_ops_reject         | Number of rejected operations              |
| vb_replica_queue_size         | Replica items in disk queue                |
| vb_replica_queue_memory       | Memory used for disk queue                 |
| vb_replica_queue_age          | Sum of disk queue item age in milliseconds |
| vb_replica_queue_pending      | Total bytes of pending writes              |
| vb_replica_queue_fill         | Total enqueued items                       |
| vb_replica_queue_drain        | Total drained items                        |

*** Pending vBucket stats

| Stat                          | Description                                |
|-------------------------------+--------------------------------------------|
| vb_pending_num                | Number of pending vBuckets                 |
| vb_pending_curr_items         | Number of in memory items                  |
| vb_pending_num_non_resident   | Number of non-resident items               |
| vb_pending_perc_mem_resident  | % memory resident                          |
| vb_pending_eject              | Number of times item values got ejected    |
| vb_pending_ht_memory          | Memory used to store keys and values       |
| vb_pending_itm_memory         | Total item memory                          |
| vb_pending_ops_create         | Number of create operations                |
| vb_pending_ops_update         | Number of update operations                |
| vb_pending_ops_delete         | Number of delete operations                |
| vb_pending_ops_reject         | Number of rejected operations              |
| vb_pending_queue_size         | Pending items in disk queue                |
| vb_pending_queue_memory       | Memory used for disk queue                 |
| vb_pending_queue_age          | Sum of disk queue item age in milliseconds |
| vb_pending_queue_pending      | Total bytes of pending writes              |
| vb_pending_queue_fill         | Total enqueued items                       |
| vb_pending_queue_drain        | Total drained items                        |



** Tap stats

| ep_tap_total_queue        | Sum of tap queue sizes on the current      |
|                           | tap queues                                 |
| ep_tap_total_fetched      | Sum of all tap messages sent               |
| ep_tap_bg_max_pending     | The maximum number of bg jobs a tap        |
|                           | connection may have                        |
| ep_tap_bg_fetched         | Number of tap disk fetches                 |
| ep_tap_bg_fetch_requeued  | Number of times a tap bg fetch task is     |
|                           | requeued.                                  |
| ep_tap_fg_fetched         | Number of tap memory fetches               |
| ep_tap_deletes            | Number of tap deletion messages sent       |
| ep_tap_throttled          | Number of tap messages refused due to      |
|                           | throttling.                                |
| ep_tap_keepalive          | How long to keep tap connection state      |
|                           | after client disconnect.                   |
| ep_tap_count              | Number of tap connections.                 |
| ep_tap_bg_num_samples     | The number of tap bg fetch samples         |
|                           | included in the avg                        |
| ep_tap_bg_min_wait        | The shortest time (µs) for a tap item      |
|                           | before it is serviced by the dispatcher    |
| ep_tap_bg_max_wait        | The longest time (µs) for a tap item       |
|                           | before it is serviced by the dispatcher    |
| ep_tap_bg_wait_avg        | The average wait time (µs) for a tap item  |
|                           | before it is serviced by the dispatcher    |
| ep_tap_bg_min_load        | The shortest time (µs) for a tap item to   |
|                           | be loaded from the persistence layer       |
| ep_tap_bg_max_load        | The longest time (µs) for a tap item to    |
|                           | be loaded from the persistence layer       |
| ep_tap_bg_load_avg        | The average time (µs) for a tap item to    |
|                           | be loaded from the persistence layer       |
| ep_tap_noop_interval      | The number of secs between a noop is added |
|                           | to an idle connection                      |
| ep_tap_backoff_period     | The number of seconds the tap connection   |
|                           | should back off after receiving ETMPFAIL   |
| ep_tap_queue_fill         | Total enqueued items                       |
| ep_tap_queue_drain        | Total drained items                        |
| ep_tap_queue_backoff      | Total back-off items                       |
| ep_tap_queue_backfill     | Number of backfill remaining               |
| ep_tap_queue_itemondisk   | Number of items remaining on disk          |
| ep_tap_throttle_threshold | Percentage of memory in use before we      |
|                           | throttle tap streams                       |
| ep_tap_throttle_queue_cap | Disk write queue cap to throttle           |
|                           | tap streams                                |


*** Per Tap Client Stats

Each stat begins with =ep_tapq:= followed by a unique /client_id/ and
another colon.  For example, if your client is named, =slave1=, the
=qlen= stat would be =ep_tapq:slave1:qlen=.

| type                      | The kind of tap connection (producer or  | PC |
|                           | consumer)                                |    |
| created                   | Creation time for the tap connection     | PC |
| supports_ack              | true if the connection use acks          | PC |
| connected                 | true if this client is connected         | PC |
| disconnects               | Number of disconnects from this client.  | PC |
| qlen                      | Queue size for the given client_id.      | P  |
| qlen_high_pri             | High priority tap queue items.           | P  |
| qlen_low_pri              | Low priority tap queue items.            | P  |
| vb_filters                | Size of connection vbucket filter set.   | P  |
| vb_filter                 | The content of the vbucket filter        | P  |
| rec_fetched               | Tap messages sent to the client.         | P  |
| rec_skipped               | Number of messages skipped due to        | P  |
|                           | tap reconnect with a different filter    | P  |
| idle                      | True if this connection is idle.         | P  |
| empty                     | True if this connection has no items.    | P  |
| complete                  | True if backfill is complete.            | P  |
| has_item                  | True when there is a bg fetched item     | P  |
|                           | ready.                                   | P  |
| has_queued_item           | True when there is a key ready to be     | P  |
|                           | looked up (may become fg or bg item)     | P  |
| bg_wait_for_result        | True if the max number of background     | P  |
|                           | operations is started                    | P  |
| bg_queue_size             | Number of bg fetches enqueued for this   | P  |
|                           | connection.                              | P  |
| bg_queued                 | Number of background fetches enqueued.   | P  |
| bg_result_size            | Number of ready background results.      | P  |
| bg_jobs_issued            | Number of background jobs started.       | P  |
| bg_jobs_completed         | Number of background jobs completed.     | P  |
| bg_backlog_size           | Number of items pending bg fetch.        | P  |
| flags                     | Connection flags set by the client.      | P  |
| pending_disconnect        | true if we're hanging up on this client  | P  |
| paused                    | true if this client is blocked           | P  |
| pending_backfill          | true if we're still backfilling keys     | P  |
|                           | for this connection                      | P  |
| pending_disk_backfill     | true if we're still backfilling keys     | P  |
|                           | from disk for this connection            | P  |
| backfill_completed        | true if all items from backfill is       | P  |
|                           | successfully transmitted to the client   | P  |
| reconnects                | Number of reconnects from this client.   | P  |
| backfill_age              | The age of the start of the backfill.    | P  |
| ack_seqno                 | The current tap ACK sequence number.     | P  |
| recv_ack_seqno            | Last receive tap ACK sequence number.    | P  |
| ack_log_size              | Tap ACK backlog size.                    | P  |
| ack_window_full           | true if our tap ACK window is full.      | P  |
| expires                   | When this ACK backlog expires.           | P  |
| num_tap_nack              | The number of negative tap acks received | P  |
| num_tap_tmpfail_survivors | The number of items rescheduled due to   | P  |
|                           | a temporary nack.                        | P  |
| queue_memory              | Memory used for tap queue                | P  |
| queue_fill                | Total queued items                       | P  |
| queue_drain               | Total drained items                      | P  |
| queue_backoff             | Total back-off items                     | P  |
| queue_backfillremaining   | Number of backfill remaining             | P  |
| queue_itemondisk          | Number of items remaining on disk        | P  |
| total_backlog_size        | Num of remaining items for replication   | P  |
| total_noops               | Number of NOOP messages sent             | P  |
| num_delete                | Number of delete operations consumed     |  C |
| num_delete_failed         | Number of failed delete operations       |  C |
| num_flush                 | Number of flush operations               |  C |
| num_flush_failed          | Number of failed flush operations        |  C |
| num_mutation              | Number of mutation operations            |  C |
| num_mutation_failed       | Number of failed mutation operations     |  C |
| num_opaque                | Number of opaque operation consumed      |  C |
| num_opaque_failed         | Number of failed opaque operations       |  C |
| num_vbucket_set           | Number of vbucket set operations         |  C |
| num_vbucket_set_failed    | Number of failed vbucket set operations  |  C |
| num_unknown               | Number of unknown operations             |  C |

** Tap Aggregated Stats

Aggregated tap stats allow named tap connections to be logically
grouped and aggregated together by prefixes.

For example, if all of your tap connections started with =rebalance_=
or =replication_=, you could call =stats tapagg _= to request stats
grouped by everything before the first =_= character, giving you a set
for =rebalance= and a set for =replication=.

*** Results

| [prefix]:count              | Number of connections matching this prefix |
| [prefix]:qlen               | Total length of queues with this prefix    |
| [prefix]:backfill_remaining | Number of items needing to be backfilled   |
| [prefix]:backoff            | Total number of backoff events             |
| [prefix]:drain              | Total number of items drained              |
| [prefix]:fill               | Total number of items filled               |
| [prefix]:itemondisk         | Number of items remaining on disk          |
| [prefix]:total_backlog_size | Num of remaining items for replication     |

** Timing Stats

Timing stats provide histogram data from high resolution timers over
various operations within the system.

*** General Form

As this data is multi-dimensional, some parsing may be required for
machine processing.  It's somewhat human readable, but the =stats=
script mentioned in the Getting Started section above will do fancier
formatting for you.

Consider the following sample stats:

: STAT disk_insert_8,16 9488
: STAT disk_insert_16,32 290
: STAT disk_insert_32,64 73
: STAT disk_insert_64,128 86
: STAT disk_insert_128,256 48
: STAT disk_insert_256,512 2
: STAT disk_insert_512,1024 12
: STAT disk_insert_1024,2048 1

This tells you that =disk_insert= took 8-16µs 9,488 times, 16-32µs
290 times, and so on.

The same stats displayed through the =stats= CLI tool would look like
this:

: disk_insert (10008 total)
:    8us - 16us    : ( 94.80%) 9488 ###########################################
:    16us - 32us   : ( 97.70%)  290 #
:    32us - 64us   : ( 98.43%)   73
:    64us - 128us  : ( 99.29%)   86
:    128us - 256us : ( 99.77%)   48
:    256us - 512us : ( 99.79%)    2
:    512us - 1ms   : ( 99.91%)   12
:    1ms - 2ms     : ( 99.92%)    1


*** Available Stats

The following histograms are available from "timings" in the above
form to describe when time was spent doing various things:

| bg_wait               | bg fetches waiting in the dispatcher queue     |
| bg_load               | bg fetches waiting for disk                    |
| bg_tap_wait           | tap bg fetches waiting in the dispatcher queue |
| bg_tap_laod           | tap bg fetches waiting for disk                |
| pending_ops           | client connections blocked for operations      |
|                       | in pending vbuckets.                           |
| storage_age           | Analogous to ep_storage_age in main stats.     |
| data_age              | Analogous to ep_data_age in main stats.        |
| get_cmd               | servicing get requests                         |
| arith_cmd             | servicing incr/decr requests                   |
| get_stats_cmd         | servicing get_stats requests                   |
| get_vb_cmd            | servicing vbucket status requests              |
| set_vb_cmd            | servicing vbucket set state commands           |
| del_vb_cmd            | servicing vbucket deletion commands            |
| tap_vb_set            | servicing tap vbucket set state commands       |
| tap_vb_reset          | servicing tap vbucket reset commands           |
| tap_mutation          | servicing tap mutations                        |
| notify_io             | waking blocked connections                     |
| paged_out_time        | time (in seconds) objects are non-resident     |
| disk_insert           | waiting for disk to store a new item           |
| disk_update           | waiting for disk to modify an existing item    |
| disk_del              | waiting for disk to delete an item             |
| disk_vb_del           | waiting for disk to delete a vbucket           |
| disk_vb_chunk_del     | waiting for disk to delete a vbucket chunk     |
| disk_commit           | waiting for a commit after a batch of updates  |
| disk_invalid_item_del | Waiting for disk to delete a chunk of invalid  |
|                       | items with the old vbucket version             |
| disk_vbstate_snapshot | Time spent persisting vbucket state changes    |
| klogPadding           | Amount of wasted "padding" space in the klog.  |
| klogFlushTime         | Time spent flushing the klog.                  |
| klogSyncTime          | Time spent syncing the klog.                   |
| klogCompactorTime     | Time spent by the mutation log compactor.      |
| item_alloc_sizes      | Item allocation size counters (in bytes).      |


** Hash Stats

Hash stats provide information on your per-vbucket hash tables.

Requesting these stats does affect performance, so don't do it too
regularly, but it's useful for debugging certain types of performance
issues.  For example, if your hash table is tuned to have too few
buckets for the data load within it, the =max_depth= will be too large
and performance will suffer.

Each stat is prefixed with =vb_= followed by a number, a colon, then
the individual stat name.

For example, the stat representing the size of the hash table for
vbucket 0 is =vb_0:size=.

| state            | The current state of this vbucket                |
| size             | Number of hash buckets                           |
| locks            | Number of locks covering hash table operations   |
| min_depth        | Minimum number of items found in a bucket        |
| max_depth        | Maximum number of items found in a bucket        |
| reported         | Number of items this hash table reports having   |
| counted          | Number of items found while walking the table    |
| resized          | Number of times the hash table resized.          |
| mem_size         | Running sum of memory used by each item.         |
| mem_size_counted | Counted sum of current memory used by each item. |

** Checkpoint Stats

Checkpoint stats provide detailed information on per-vbucket checkpoint
datastructure.

Like Hash stats, requesting these stats has some impact on performance.
Therefore, please do not poll them from the server frequently.
Each stat is prefixed with =vb_= followed by a number, a colon, and then
each stat name.

| cursor_name:cursor_checkpoint_id | Checkpoint ID at which the cursor is      |
|                                  | name 'cursor_name' is pointing now        |
| open_checkpoint_id               | ID of the current open checkpoint         |
| num_tap_cursors                  | Number of referencing TAP cursors         |
| num_checkpoint_items             | Number of total items in a checkpoint     |
|                                  | datastructure                             |
| num_checkpoints                  | Number of checkpoints in a checkpoint     |
|                                  | datastructure                             |
| num_items_for_persiste           | Number of items remaining for persistence |
| checkpoint_extension             | True if the open checkpoint is in the     |
|                                  | extension mode.                           |

** Memory Stats

This provides various memory-related stats including the stats from tcmalloc.
Note that tcmalloc stats are not available on some operating systems
(e.g., Windows) that do not support tcmalloc.

| mem_used (deprecated)               | Engine's total memory usage          |
| bytes                               | Engine's total memory usage          |
| ep_kv_size                          | Memory used to store item metadata,  |
|                                     | keys and values, no matter the       |
|                                     | vbucket's state. If an item's value  |
|                                     | is ejected, this stat will be        |
|                                     | decremented by the size of the       |
|                                     | item's value.                        |
| ep_value_size                       | Memory used to store values for      |
|                                     | resident keys.                       |
| ep_overhead                         | Extra memory used by transient data  |
|                                     | like persistence queue, replication  |
|                                     | queues, checkpoints, etc.            |
| ep_max_data_size                    | Max amount of data allowed in memory |
| ep_mem_low_wat                      | Low water mark for auto-evictions    |
| ep_mem_high_wat                     | High water mark for auto-evictions   |
| ep_oom_errors                       | Number of times unrecoverable OOMs   |
|                                     | happened while processing operations |
| ep_tmp_oom_errors                   | Number of times temporary OOMs       |
|                                     | happened while processing operations |
| tcmalloc_allocated_bytes            | Engine's total memory usage reported |
|                                     | from tcmalloc                        |
| tcmalloc_heap_size                  | Bytes of system memory reserved by   |
|                                     | tcmalloc                             |
| tcmalloc_free_bytes                 | Number of bytes in free, mapped      |
|                                     | pages in page heap                   |
| tcmalloc_unmapped_bytes             | Number of bytes in free, unmapped    |
|                                     | pages in page heap. These are bytes  |
|                                     | that have been released back to OS.  |
| tcmalloc_max_thread_cache_bytes     | A limit to how much memory TCMalloc  |
|                                     | dedicates for small objects.         |
| tcmalloc_current_thread_cache_bytes | A measure of some of the memory      |
|                                     | TCMalloc is using for small objects. |


** Stats Key and Vkey
| key_cas                       | The keys current cas value             |KV|
| key_data_age                  | How long the key has waited for its    |KV|
|                               | value to be persisted (0 if clean)     |KV|
| key_exptime                   | Expiration time from the epoch         |KV|
| key_flags                     | Flags for this key                     |KV|
| key_is_dirty                  | If the value is not yet persisted      |KV|
| key_last_modified_time        | Last updated time                      |KV|
| key_valid                     | See description below                  | V|
| key_vb_state                  | The vbucket state of this key          |KV|

=key_valid= can have the following responses:

this_is_a_bug - Some case we didn't take care of.
dirty - The value in memory has not been persisted yet.
length_mismatch - The key length in memory doesn't match the length on disk.
data_mismatch - The data in memroy doesn't match the data on disk.
flags_mismatch - The flags in memory don't match the flags on disk.
valid - The key is both on disk and in memory
ram_but_not_disk - The value doesn't exist yet on disk.
item_deleted - The item has been deleted.

** Key Log

Stats =klog= shows counts what's going on with the key mutation log.

| size          | The size of the logfile.                   |
| count_new     | Number of "new key" events in the log.     |
| count_del     | Number of "deleted key" events in the log. |
| count_del_all | Number of "delete all" events in the log.  |
| count_commit1 | Number of "commit1" events in the log.     |
| count_commit2 | Number of "commit2" events in the log.     |


** Warmup

Stats =warmup= shows statistics related to warmup logic

| ep_warmup                      | Shows if warmup is enabled / disabled      |
| ep_warmup_state                | The current state of the warmup thread     |
| ep_warmup_thread               | Warmup thread status.                      |
| ep_warmed_count                | Number of items warmed up.                 |
| ep_warmup_dups                 | Duplicates encountered during warmup.      |
| ep_warmup_oom                  | OOMs encountered during warmup.            |
| ep_warmup_time                 | Time (µs) spent by warming data.           |
| ep_warmup_keys_time            | Time (µs) spent by warming keys.           |
| ep_warmup_mutation_log         | Number of keys present in mutation log     |
| ep_warmup_access_log           | Number of keys present in access log       |


** KV Store Stats

These provide various low-level stats and timings from the underlying KV
storage system and useful to understand various states of the storage
system.

The following stats are available for all database engine:

| open              | Number of database open operations                 |
| close             | Number of database close operations                |
| readTime          | Time spent in read operations                      |
| readSize          | Size of data in read operations                    |
| writeTime         | Time spent in write operations                     |
| writeSize         | Size of data in write operations                   |
| delete            | Time spent  in delete() calls                      |

The following stats are available for the Sqlite database engine:

| sector_size       | Disk sector size (bytes)                           |
| lock              | Number of database lock operations                 |
| truncate          | Number of truncate operations                      |
| sync              | Time spent in sync() calls                         |
| readSeek          | Seek distance in read operations                   |
| writeSeek         | Seek distance in write operations                  |

The following stats are available for the CouchStore database engine:

| backend_type      | Type of backend database engine                    |
| numLoadedVb       | Number of Vbuckets loaded into memory              |
| lastCommDocs      | Number of docs in the last commit                  |
| failure_set       | Number of failed set operation                     |
| failure_get       | Number of failed get operation                     |
| failure_vbset     | Number of failed vbucket set operation             |


** Stats Reset

Resets the list of stats below.

Reset Stats:

| ep_bg_load                        |
| ep_bg_wait                        |
| ep_bg_max_load                    |
| ep_bg_min_load                    |
| ep_bg_max_wait                    |
| ep_bg_min_wait                    |
| ep_commit_time                    |
| ep_flush_duration                 |
| ep_flush_duration_highwat         |
| ep_io_num_read                    |
| ep_io_num_write                   |
| ep_io_read_bytes                  |
| ep_io_write_bytes                 |
| ep_items_rm_from_checkpoints      |
| ep_num_checkpoint_remover_runs    |
| ep_num_eject_failures             |
| ep_num_pager_runs                 |
| ep_num_not_my_vbuckets            |
| ep_num_value_ejects               |
| ep_pending_ops_max                |
| ep_pending_ops_max_duration       |
| ep_pending_ops_total              |
| ep_storage_age                    |
| ep_storage_age_highwat            |
| ep_too_old                        |
| ep_too_young                      |
| ep_tap_bg_load_avg                |
| ep_tap_bg_max_load                |
| ep_tap_bg_max_wait                |
| ep_tap_bg_min_load                |
| ep_tap_bg_min_wait                |
| ep_tap_bg_wait_avg                |
| ep_tap_throttled                  |
| ep_tap_total_fetched              |
| ep_vbucket_del_max_walltime       |
| ep_vbucket_del_total_walltime     |
| pending_ops                       |

Reset Histograms:

| bg_load                           |
| bg_wait                           |
| bg_tap_load                       |
| bg_tap_wait                       |
| data_age                          |
| del_vb_cmd                        |
| disk_insert                       |
| disk_update                       |
| disk_del                          |
| disk_vb_chunk_del                 |
| disk_vb_del                       |
| disk_invalid_vbtable_del          |
| disk_commit                       |
| disk_invalid_item_del             |
| ep_latency_arith_cmd              |
| ep_latency_get_cmd                |
| ep_latency_store_cmd              |
| get_stats_cmd                     |
| item_alloc_sizes                  |
| get_vb_cmd                        |
| notify_io                         |
| pending_ops                       |
| set_vb_cmd                        |
| storage_age                       |
| tap_mutation                      |
| tap_vb_reset                      |
| tap_vb_set                        |


* Details

** Ages

The difference between =ep_storage_age= and =ep_data_age= is somewhat
subtle, but when you consider that a given record may be updated
multiple times before hitting persistence, it starts to be clearer.

=ep_data_age= is how old the data we actually wrote is.

=ep_storage_age= is how long the object has been waiting to be
persisted.

** Too Young

=ep_too_young= is incremented every time an object is encountered
whose =data age= is more recent than is allowable for the persistence
layer.

For example, if an object that was queued five minutes ago is picked
off the =todo= queue and found to have been updated fifteen seconds
ago, it will not be stored, =ep_too_young= will be incremented, and
the key will go back on the input queue.

** Too Old

=ep_too_old= is incremented every time an object is encountered whose
=queue age= exceeds the =ep_queue_age_cap= setting.

=ep_queue_age_cap= generally exists as a safety net to prevent the
=ep_min_data_age= setting from preventing persistence altogether.

** Warming Up

Opening the data store is broken into three distinct phases:

*** Initializing

During the initialization phase, the server is not accepting
connections or otherwise functional.  This is often quick, but in a
server crash can take some time to perform recovery of the underlying
storage.

This time is made available via the =ep_dbinit= stat.

*** Warming Up

After initialization, warmup begins.  At this point, the server is
capable of taking new writes and responding to reads.  However, only
records that have been pulled out of the storage or have been updated
from other clients will be available for request.

(note that records read from persistence will not overwrite new
records captured from the network)

During this phase, =ep_warmup_thread= will report =running= and
=ep_warmed_up= will be increasing as records are being read.

*** Complete

Once complete, =ep_warmed_up= will stop increasing and
=ep_warmup_thread= will report =complete=.<|MERGE_RESOLUTION|>--- conflicted
+++ resolved
@@ -23,7 +23,6 @@
 
 ** Toplevel Stats
 
-<<<<<<< HEAD
 | Stat                           | Description                                |
 |--------------------------------+--------------------------------------------|
 | ep_version                     | Version number of ep_engine.               |
