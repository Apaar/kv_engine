--- conflicted
+++ resolved
@@ -327,11 +327,7 @@
             toNotify[entry->cookie] = ENGINE_SUCCESS;
             stats.chkPersistenceHisto.add(wall_time / 1000);
             adjustCheckpointFlushTimeout(wall_time / 1000000000);
-<<<<<<< HEAD
             LOG(EXTENSION_LOG_NOTICE, "Notified the completion of %s "
-=======
-            LOG(EXTENSION_LOG_WARNING, "Notified the completion of %s "
->>>>>>> 06be9e23
                 "for vbucket %" PRIu16 ", Check for: %" PRIu64 ", "
                 "Persisted upto: %" PRIu64 ", cookie %p",
                 logStr.c_str(), id, entry->id, idNum, entry->cookie);
