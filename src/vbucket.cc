--- conflicted
+++ resolved
@@ -187,13 +187,8 @@
     }
 }
 
-<<<<<<< HEAD
 void VBucket::setState(vbucket_state_t to) {
-=======
-void VBucket::setState(vbucket_state_t to, SERVER_HANDLE_V1 *sapi) {
-    cb_assert(sapi);
     WriterLockHolder wlh(stateLock);
->>>>>>> 904a6d41
     vbucket_state_t oldstate(state);
 
     if (to == vbucket_state_active &&
