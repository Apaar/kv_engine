--- conflicted
+++ resolved
@@ -547,13 +547,9 @@
     std::mutex pendingBGFetchesLock;
     vb_bgfetch_queue_t pendingBGFetches;
 
-<<<<<<< HEAD
-    std::mutex snapshotMutex;
-=======
     /* snapshotMutex is used to update/read the pair {start, end} atomically,
        but not if reading a single field. */
-    Mutex snapshotMutex;
->>>>>>> 20c768ec
+    std::mutex snapshotMutex;
     uint64_t persisted_snapshot_start;
     uint64_t persisted_snapshot_end;
 
