--- conflicted
+++ resolved
@@ -2040,22 +2040,11 @@
 }
 
 
-<<<<<<< HEAD
 ENGINE_ERROR_CODE EPBucket::getMetaData(const std::string &key,
                                         uint16_t vbucket,
                                         const void *cookie,
                                         ItemMetaData &metadata,
-                                        uint32_t &deleted,
-                                        uint8_t &confResMode)
-=======
-ENGINE_ERROR_CODE EventuallyPersistentStore::getMetaData(
-                                                        const std::string &key,
-                                                        uint16_t vbucket,
-                                                        const void *cookie,
-                                                        ItemMetaData &metadata,
-                                                        uint32_t &deleted,
-                                                        bool trackReferenced)
->>>>>>> 98083201
+                                        uint32_t &deleted)
 {
     (void) cookie;
     RCPtr<VBucket> vb = getVBucket(vbucket);
