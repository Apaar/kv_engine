--- conflicted
+++ resolved
@@ -1907,14 +1907,8 @@
     int items_flushed = 0;
     bool schedule_vb_snapshot = false;
     rel_time_t flush_start = ep_current_time();
-<<<<<<< HEAD
-    RCPtr<VBucket> vb = vbuckets.getBucket(vbid);
-    if (vb && !vbuckets.isBucketCreation(vbid)) {
-=======
     RCPtr<VBucket> vb = vbMap.getBucket(vbid);
     if (vb && !vbMap.isBucketCreation(vbid)) {
-        size_t num_items = 0;
->>>>>>> c21211cb
         std::vector<queued_item> items;
 
         uint64_t chkid = vb->checkpointManager.getPersistenceCursorPreChkId();
