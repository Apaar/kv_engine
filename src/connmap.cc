--- conflicted
+++ resolved
@@ -249,19 +249,12 @@
     while (!queue.empty()) {
         connection_t &conn = queue.front();
         Notifiable *tp = dynamic_cast<Notifiable*>(conn.get());
-<<<<<<< HEAD
         if (tp) {
             if (tp->isPaused() && conn->isReserved()) {
+                tp->setNotificationScheduled(false);
                 engine.notifyIOComplete(conn->getCookie(), ENGINE_SUCCESS);
                 tp->setNotifySent(true);
             }
-            tp->setNotificationScheduled(false);
-=======
-        if (tp && tp->isPaused() && conn->isReserved()) {
-            tp->setNotificationScheduled(false);
-            engine.notifyIOComplete(conn->getCookie(), ENGINE_SUCCESS);
-            tp->setNotifySent(true);
->>>>>>> 0856e0b3
         }
         queue.pop();
     }
