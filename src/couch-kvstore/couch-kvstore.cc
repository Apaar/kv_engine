--- conflicted
+++ resolved
@@ -899,15 +899,10 @@
     return cachedVBStates[vbucketId];
 }
 
-<<<<<<< HEAD
-bool CouchKVStore::setVBucketState(uint16_t vbucketId, vbucket_state &vbstate,
+bool CouchKVStore::setVBucketState(uint16_t vbucketId,
+                                   const vbucket_state &vbstate,
                                    VBStatePersist options,
                                    bool reset) {
-=======
-bool CouchKVStore::setVBucketState(uint16_t vbucketId,
-                                   const vbucket_state &vbstate,
-                                   Callback<kvstats_ctx> *kvcb, bool reset) {
->>>>>>> 58acc666
     Db *db = NULL;
     uint64_t fileRev, newFileRev;
     std::stringstream id, rev;
@@ -987,14 +982,9 @@
     return true;
 }
 
-<<<<<<< HEAD
-bool CouchKVStore::snapshotVBucket(uint16_t vbucketId, vbucket_state &vbstate,
-                                   VBStatePersist options) {
-=======
 bool CouchKVStore::snapshotVBucket(uint16_t vbucketId,
                                    const vbucket_state &vbstate,
-                                   Callback<kvstats_ctx> *cb, bool persist) {
->>>>>>> 58acc666
+                                   VBStatePersist options) {
     if (isReadOnly()) {
         logger.log(EXTENSION_LOG_WARNING,
                    "Snapshotting a vbucket cannot be performed on a read-only "
