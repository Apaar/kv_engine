/* -*- Mode: C++; tab-width: 4; c-basic-offset: 4; indent-tabs-mode: nil -*- */
/*
 *     Copyright 2015 Couchbase, Inc
 *
 *   Licensed under the Apache License, Version 2.0 (the "License");
 *   you may not use this file except in compliance with the License.
 *   You may obtain a copy of the License at
 *
 *       http://www.apache.org/licenses/LICENSE-2.0
 *
 *   Unless required by applicable law or agreed to in writing, software
 *   distributed under the License is distributed on an "AS IS" BASIS,
 *   WITHOUT WARRANTIES OR CONDITIONS OF ANY KIND, either express or implied.
 *   See the License for the specific language governing permissions and
 *   limitations under the License.
 */

#include "config.h"

#ifdef _MSC_VER
#define PATH_MAX MAX_PATH
#endif

#include <fcntl.h>
#include <stdio.h>
#include <string.h>
#include <sys/stat.h>
#include <sys/types.h>

#include <algorithm>
#include <cctype>
#include <cstdlib>
#include <fstream>
#include <iostream>
#include <list>
#include <map>
#include <phosphor/phosphor.h>
#include <platform/cb_malloc.h>
#include <platform/checked_snprintf.h>
#include <string>
#include <utility>
#include <vector>
#include <cJSON.h>
#include <platform/dirutils.h>

#include "common.h"
#include "couch-kvstore/couch-kvstore.h"
#define STATWRITER_NAMESPACE couchstore_engine
#include "statwriter.h"
#undef STATWRITER_NAMESPACE
#include "vbucket.h"

#include <JSON_checker.h>
#include <snappy-c.h>

using namespace CouchbaseDirectoryUtilities;

static const int MAX_OPEN_DB_RETRY = 10;

extern "C" {
    static int recordDbDumpC(Db *db, DocInfo *docinfo, void *ctx)
    {
        return CouchKVStore::recordDbDump(db, docinfo, ctx);
    }
}

extern "C" {
    static int getMultiCbC(Db *db, DocInfo *docinfo, void *ctx)
    {
        return CouchKVStore::getMultiCb(db, docinfo, ctx);
    }
}

static std::string getStrError(Db *db) {
    const size_t max_msg_len = 256;
    char msg[max_msg_len];
    couchstore_last_os_error(db, msg, max_msg_len);
    std::string errorStr(msg);
    return errorStr;
}

static protocol_binary_datatype_t determine_datatype(sized_buf doc) {
    if (checkUTF8JSON(reinterpret_cast<uint8_t*>(doc.buf), doc.size)) {
        return PROTOCOL_BINARY_DATATYPE_JSON;
    } else {
        return PROTOCOL_BINARY_RAW_BYTES;
    }
}

static bool endWithCompact(const std::string &filename) {
    size_t pos = filename.find(".compact");
    if (pos == std::string::npos ||
                        (filename.size() - sizeof(".compact")) != pos) {
        return false;
    }
    return true;
}

static void discoverDbFiles(const std::string &dir,
                            std::vector<std::string> &v) {
    std::vector<std::string> files = findFilesContaining(dir, ".couch");
    std::vector<std::string>::iterator ii;
    for (ii = files.begin(); ii != files.end(); ++ii) {
        if (!endWithCompact(*ii)) {
            v.push_back(*ii);
        }
    }
}

static int getMutationStatus(couchstore_error_t errCode) {
    switch (errCode) {
    case COUCHSTORE_SUCCESS:
        return MUTATION_SUCCESS;
    case COUCHSTORE_ERROR_NO_HEADER:
    case COUCHSTORE_ERROR_NO_SUCH_FILE:
    case COUCHSTORE_ERROR_DOC_NOT_FOUND:
        // this return causes ep engine to drop the failed flush
        // of an item since it does not know about the itme any longer
        return DOC_NOT_FOUND;
    default:
        // this return causes ep engine to keep requeuing the failed
        // flush of an item
        return MUTATION_FAILED;
    }
}

static bool allDigit(std::string &input) {
    size_t numchar = input.length();
    for(size_t i = 0; i < numchar; ++i) {
        if (!isdigit(input[i])) {
            return false;
        }
    }
    return true;
}

static std::string couchkvstore_strerrno(Db *db, couchstore_error_t err) {
    return (err == COUCHSTORE_ERROR_OPEN_FILE ||
            err == COUCHSTORE_ERROR_READ ||
            err == COUCHSTORE_ERROR_WRITE ||
            err == COUCHSTORE_ERROR_FILE_CLOSE) ? getStrError(db) : "none";
}

struct GetMultiCbCtx {
    GetMultiCbCtx(CouchKVStore &c, uint16_t v, vb_bgfetch_queue_t &f) :
        cks(c), vbId(v), fetches(f) {}

    CouchKVStore &cks;
    uint16_t vbId;
    vb_bgfetch_queue_t &fetches;
};

struct StatResponseCtx {
public:
    StatResponseCtx(std::map<std::pair<uint16_t, uint16_t>, vbucket_state> &sm,
                    uint16_t vb) : statMap(sm), vbId(vb) {
        /* EMPTY */
    }

    std::map<std::pair<uint16_t, uint16_t>, vbucket_state> &statMap;
    uint16_t vbId;
};

struct AllKeysCtx {
    AllKeysCtx(std::shared_ptr<Callback<uint16_t&, char*&> > callback, uint32_t cnt)
        : cb(callback), count(cnt) { }

    std::shared_ptr<Callback<uint16_t&, char*&> > cb;
    uint32_t count;
};

couchstore_content_meta_flags CouchRequest::getContentMeta(const Item& it) {
    couchstore_content_meta_flags rval = (it.getDataType() ==
                                          PROTOCOL_BINARY_DATATYPE_JSON) ?
                                          COUCH_DOC_IS_JSON :
                                          COUCH_DOC_NON_JSON_MODE;

    if (it.getNBytes() > 0 &&
        ((it.getDataType() == PROTOCOL_BINARY_RAW_BYTES) ||
        (it.getDataType() == PROTOCOL_BINARY_DATATYPE_JSON))) {
        rval |= COUCH_DOC_IS_COMPRESSED;
    }

    return rval;
}

CouchRequest::CouchRequest(const Item &it, uint64_t rev,
                           MutationRequestCallback &cb, bool del)
      : IORequest(it.getVBucketId(), cb, del, it.getKey()), value(it.getValue()),
        fileRevNum(rev) {

    // Datatype used to determine whether document requires compression or not
    uint8_t datatype = PROTOCOL_BINARY_RAW_BYTES;
    dbDoc.id.buf = const_cast<char *>(key.c_str());
    dbDoc.id.size = it.getNKey();
    if (it.getNBytes()) {
        dbDoc.data.buf = const_cast<char *>(value->getData());
        dbDoc.data.size = it.getNBytes();;
        datatype = it.getDataType();
    } else {
        dbDoc.data.buf = NULL;
        dbDoc.data.size = 0;
    }
    meta.setCas(it.getCas());
    meta.setFlags(it.getFlags());
    if (del) {
        meta.setExptime(ep_real_time());
    } else {
        meta.setExptime(it.getExptime());
    }

    //For a deleted item, there is no extended meta data available
    //as part of the item object, hence by default populate the
    //data type to PROTOCOL_BINARY_RAW_BYTES
    if (del) {
        meta.setDataType(PROTOCOL_BINARY_RAW_BYTES);
    } else if (it.getExtMetaLen()){
        meta.setDataType(it.getDataType());
    }

    dbDocInfo.db_seq = it.getBySeqno();

    // Now allocate space to hold the meta and get it ready for storage
    dbDocInfo.rev_meta.size = MetaData::getMetaDataSize(MetaData::Version::V1);
    dbDocInfo.rev_meta.buf = meta.prepareAndGetForPersistence();

    dbDocInfo.rev_seq = it.getRevSeqno();
    dbDocInfo.size = dbDoc.data.size;

    if (del) {
        dbDocInfo.deleted =  1;
    } else {
        dbDocInfo.deleted = 0;
    }
    dbDocInfo.id = dbDoc.id;

    dbDocInfo.content_meta = getContentMeta(it);

    // Compress only those documents that aren't already compressed.
    if (dbDoc.data.size > 0 && !deleteItem) {
        if (datatype == PROTOCOL_BINARY_RAW_BYTES ||
                datatype == PROTOCOL_BINARY_DATATYPE_JSON) {
            dbDocInfo.content_meta |= COUCH_DOC_IS_COMPRESSED;
        }
    }
}

CouchKVStore::CouchKVStore(KVStoreConfig &config, bool read_only)
    : CouchKVStore(config, *couchstore_get_default_file_ops(), read_only) {

}

CouchKVStore::CouchKVStore(KVStoreConfig &config, FileOpsInterface& ops,
                           bool read_only)
    : KVStore(config, read_only),
      dbname(config.getDBName()),
      intransaction(false),
      scanCounter(0),
      logger(config.getLogger()),
      base_ops(ops)
{
    createDataDir(dbname);
    statCollectingFileOps = getCouchstoreStatsOps(st.fsStats, base_ops);
    statCollectingFileOpsCompaction = getCouchstoreStatsOps(
        st.fsStatsCompaction, base_ops);

    // init db file map with default revision number, 1
    numDbFiles = configuration.getMaxVBuckets();
    cachedVBStates.reserve(numDbFiles);

    // pre-allocate lookup maps (vectors) given we have a relatively
    // small, fixed number of vBuckets.
    dbFileRevMap.assign(numDbFiles, Couchbase::RelaxedAtomic<uint64_t>(1));
    cachedDocCount.assign(numDbFiles, Couchbase::RelaxedAtomic<size_t>(0));
    cachedDeleteCount.assign(numDbFiles, Couchbase::RelaxedAtomic<size_t>(-1));
    cachedFileSize.assign(numDbFiles, Couchbase::RelaxedAtomic<uint64_t>(0));
    cachedSpaceUsed.assign(numDbFiles, Couchbase::RelaxedAtomic<uint64_t>(0));
    cachedVBStates.assign(numDbFiles, nullptr);

    initialize();
}

CouchKVStore::CouchKVStore(const CouchKVStore &copyFrom)
    : KVStore(copyFrom),
      dbname(copyFrom.dbname),
      dbFileRevMap(copyFrom.dbFileRevMap),
      numDbFiles(copyFrom.numDbFiles),
      intransaction(false),
      logger(copyFrom.logger),
      base_ops(copyFrom.base_ops)
{
    createDataDir(dbname);
    statCollectingFileOps = getCouchstoreStatsOps(st.fsStats, base_ops);
    statCollectingFileOpsCompaction = getCouchstoreStatsOps(
        st.fsStatsCompaction, base_ops);
}

void CouchKVStore::initialize() {
    std::vector<uint16_t> vbids;
    std::vector<std::string> files;
    discoverDbFiles(dbname, files);
    populateFileNameMap(files, &vbids);

    Db *db = NULL;
    couchstore_error_t errorCode;

    std::vector<uint16_t>::iterator itr = vbids.begin();
    for (; itr != vbids.end(); ++itr) {
        uint16_t id = *itr;
        uint64_t rev = dbFileRevMap[id];

        errorCode = openDB(id, rev, &db, COUCHSTORE_OPEN_FLAG_RDONLY);
        if (errorCode == COUCHSTORE_SUCCESS) {
            readVBState(db, id);
            /* update stat */
            ++st.numLoadedVb;
            closeDatabaseHandle(db);
        } else {
            logger.log(EXTENSION_LOG_WARNING, "Failed to open database file "
                       "%s/%" PRIu16 ".couch.%" PRIu64,
                       dbname.c_str(), id, rev);
            remVBucketFromDbFileMap(id);
            cachedVBStates[id] = NULL;
        }

        db = NULL;
        if (!isReadOnly()) {
            removeCompactFile(dbname, id, rev);
        }
    }
}

CouchKVStore::~CouchKVStore() {
    close();

    for (std::vector<vbucket_state *>::iterator it = cachedVBStates.begin();
         it != cachedVBStates.end(); it++) {
        vbucket_state *vbstate = *it;
        if (vbstate) {
            delete vbstate;
            *it = NULL;
        }
    }
}
void CouchKVStore::reset(uint16_t vbucketId) {
    if (isReadOnly()) {
        throw std::logic_error("CouchKVStore::reset: Not valid on a read-only "
                        "object.");
    }

    vbucket_state *state = cachedVBStates[vbucketId];
    if (state) {
        state->reset();

        cachedDocCount[vbucketId] = 0;
        cachedDeleteCount[vbucketId] = 0;
        cachedFileSize[vbucketId] = 0;
        cachedSpaceUsed[vbucketId] = 0;

        //Unlink the couchstore file upon reset
        unlinkCouchFile(vbucketId, dbFileRevMap[vbucketId]);
        setVBucketState(vbucketId, *state, VBStatePersist::VBSTATE_PERSIST_WITH_COMMIT,
                        true);
        updateDbFileMap(vbucketId, 1);
    } else {
        throw std::invalid_argument("CouchKVStore::reset: No entry in cached "
                        "states for vbucket " + std::to_string(vbucketId));
    }
}

void CouchKVStore::set(const Item &itm, Callback<mutation_result> &cb) {
    if (isReadOnly()) {
        throw std::logic_error("CouchKVStore::set: Not valid on a read-only "
                        "object.");
    }
    if (!intransaction) {
        throw std::invalid_argument("CouchKVStore::set: intransaction must be "
                        "true to perform a set operation.");
    }

    bool deleteItem = false;
    MutationRequestCallback requestcb;
    uint64_t fileRev = dbFileRevMap[itm.getVBucketId()];

    // each req will be de-allocated after commit
    requestcb.setCb = &cb;
    CouchRequest *req = new CouchRequest(itm, fileRev, requestcb, deleteItem);
    pendingReqsQ.push_back(req);
}

void CouchKVStore::get(const std::string &key, uint16_t vb,
                       Callback<GetValue> &cb, bool fetchDelete) {
    Db *db = NULL;
    GetValue rv;
    uint64_t fileRev = dbFileRevMap[vb];

    couchstore_error_t errCode = openDB(vb, fileRev, &db,
                                        COUCHSTORE_OPEN_FLAG_RDONLY);
    if (errCode != COUCHSTORE_SUCCESS) {
        ++st.numGetFailure;
        logger.log(EXTENSION_LOG_WARNING,
                   "Failed to open database to retrieve data "
                   "from vBucketId = %d, key = %s\n",
            vb, key.c_str());
        rv.setStatus(couchErr2EngineErr(errCode));
        cb.callback(rv);
        return;
    }

    getWithHeader(db, key, vb, cb, fetchDelete);
    closeDatabaseHandle(db);
}

void CouchKVStore::getWithHeader(void *dbHandle, const std::string &key,
                                 uint16_t vb, Callback<GetValue> &cb,
                                 bool fetchDelete) {

    Db *db = (Db *)dbHandle;
    hrtime_t start = gethrtime();
    RememberingCallback<GetValue> *rc = dynamic_cast<RememberingCallback<GetValue> *>(&cb);
    bool getMetaOnly = rc && rc->val.isPartial();
    DocInfo *docInfo = NULL;
    sized_buf id;
    GetValue rv;

    id.size = key.size();
    id.buf = const_cast<char *>(key.c_str());

    couchstore_error_t errCode = couchstore_docinfo_by_id(db, (uint8_t *)id.buf,
                                                          id.size, &docInfo);
    if (errCode != COUCHSTORE_SUCCESS) {
        if (!getMetaOnly) {
            // log error only if this is non-xdcr case
            logger.log(EXTENSION_LOG_WARNING,
                       "Failed to retrieve doc info from "
                       "database, vbucketId=%d, key=%s error=%s [%s]\n",
                       vb, id.buf, couchstore_strerror(errCode),
                       couchkvstore_strerrno(db, errCode).c_str());
        }
    } else {
        if (docInfo == nullptr) {
            throw std::logic_error("CouchKVStore::getWithHeader: "
                    "couchstore_docinfo_by_id returned success but docInfo "
                    "is NULL");
        }
        errCode = fetchDoc(db, docInfo, rv, vb, getMetaOnly, fetchDelete);
        if (errCode != COUCHSTORE_SUCCESS) {
            logger.log(EXTENSION_LOG_WARNING,
                       "Failed to retrieve key value from "
                       "database, vbucketId=%d key=%s error=%s [%s] "
                       "deleted=%s", vb, id.buf,
                       couchstore_strerror(errCode),
                       couchkvstore_strerrno(db, errCode).c_str(),
                       docInfo->deleted ? "yes" : "no");
        }

        // record stats
        st.readTimeHisto.add((gethrtime() - start) / 1000);
        if (errCode == COUCHSTORE_SUCCESS) {
            st.readSizeHisto.add(key.length() + rv.getValue()->getNBytes());
        }
    }

    if(errCode != COUCHSTORE_SUCCESS) {
        ++st.numGetFailure;
    }

    couchstore_free_docinfo(docInfo);
    rv.setStatus(couchErr2EngineErr(errCode));
    cb.callback(rv);
}

void CouchKVStore::getMulti(uint16_t vb, vb_bgfetch_queue_t &itms) {
    int numItems = itms.size();
    uint64_t fileRev = dbFileRevMap[vb];

    Db *db = NULL;
    couchstore_error_t errCode = openDB(vb, fileRev, &db,
                                        COUCHSTORE_OPEN_FLAG_RDONLY);
    if (errCode != COUCHSTORE_SUCCESS) {
        logger.log(EXTENSION_LOG_WARNING,
                   "Failed to open database for data fetch, "
                   "vBucketId = %" PRIu16 ", numDocs = %d\n",
            vb, numItems);
        st.numGetFailure += numItems;
        vb_bgfetch_queue_t::iterator itr = itms.begin();
        for (; itr != itms.end(); ++itr) {
            vb_bgfetch_item_ctx_t &bg_itm_ctx = (*itr).second;
            std::list<VBucketBGFetchItem *> &fetches = bg_itm_ctx.bgfetched_list;
            std::list<VBucketBGFetchItem *>::iterator fitr = fetches.begin();
            for (; fitr != fetches.end(); ++fitr) {
                (*fitr)->value.setStatus(ENGINE_NOT_MY_VBUCKET);
            }
        }
        return;
    }

    size_t idx = 0;
    sized_buf *ids = new sized_buf[itms.size()];
    vb_bgfetch_queue_t::iterator itr = itms.begin();
    for (; itr != itms.end(); ++itr) {
        ids[idx].size = itr->first.size();
        ids[idx].buf = const_cast<char *>(itr->first.c_str());
        ++idx;
    }

    GetMultiCbCtx ctx(*this, vb, itms);

    errCode = couchstore_docinfos_by_id(db, ids, itms.size(),
                                        0, getMultiCbC, &ctx);
    if (errCode != COUCHSTORE_SUCCESS) {
        st.numGetFailure += numItems;
        for (itr = itms.begin(); itr != itms.end(); ++itr) {
            logger.log(EXTENSION_LOG_WARNING, "Failed to read database by"
                       " vBucketId = %" PRIu16 " key = %s error = %s [%s]\n",
                vb, (*itr).first.c_str(),
                couchstore_strerror(errCode),
                couchkvstore_strerrno(db, errCode).c_str());
            vb_bgfetch_item_ctx_t &bg_itm_ctx = (*itr).second;
            std::list<VBucketBGFetchItem *> &fetches = bg_itm_ctx.bgfetched_list;
            std::list<VBucketBGFetchItem *>::iterator fitr = fetches.begin();
            for (; fitr != fetches.end(); ++fitr) {
                (*fitr)->value.setStatus(couchErr2EngineErr(errCode));
            }
        }
    }
    closeDatabaseHandle(db);
    delete []ids;
}

void CouchKVStore::del(const Item &itm,
                       Callback<int> &cb) {
    if (isReadOnly()) {
        throw std::logic_error("CouchKVStore::del: Not valid on a read-only "
                        "object.");
    }
    if (!intransaction) {
        throw std::invalid_argument("CouchKVStore::del: intransaction must be "
                        "true to perform a delete operation.");
    }

    uint64_t fileRev = dbFileRevMap[itm.getVBucketId()];
    MutationRequestCallback requestcb;
    requestcb.delCb = &cb;
    CouchRequest *req = new CouchRequest(itm, fileRev, requestcb, true);
    pendingReqsQ.push_back(req);
}

bool CouchKVStore::delVBucket(uint16_t vbucket) {
    if (isReadOnly()) {
        throw std::logic_error("CouchKVStore::delVBucket: Not valid on a "
                        "read-only object.");
    }

    unlinkCouchFile(vbucket, dbFileRevMap[vbucket]);

    if (cachedVBStates[vbucket]) {
        delete cachedVBStates[vbucket];
    }

    cachedDocCount[vbucket] = 0;
    cachedDeleteCount[vbucket] = 0;
    cachedFileSize[vbucket] = 0;
    cachedSpaceUsed[vbucket] = 0;

    std::string failovers("[{\"id\":0, \"seq\":0}]");
    cachedVBStates[vbucket] = new vbucket_state(vbucket_state_dead, 0, 0, 0, 0,
                                                0, 0, 0, failovers);
    updateDbFileMap(vbucket, 1);

    return true;
}

std::vector<vbucket_state *> CouchKVStore::listPersistedVbuckets() {
    return cachedVBStates;
}

void CouchKVStore::getPersistedStats(std::map<std::string,
                                     std::string> &stats) {
    char *buffer = NULL;
    std::string fname = dbname + "/stats.json";
    if (access(fname.c_str(), R_OK) == -1) {
        return ;
    }

    std::ifstream session_stats;
    session_stats.exceptions (session_stats.failbit | session_stats.badbit);
    try {
        session_stats.open(fname.c_str(), std::ios::binary);
        session_stats.seekg(0, std::ios::end);
        int flen = session_stats.tellg();
        if (flen < 0) {
            logger.log(EXTENSION_LOG_WARNING,
                       "Error in session stats ifstream!!!");
            session_stats.close();
            return;
        }
        session_stats.seekg(0, std::ios::beg);
        buffer = new char[flen + 1];
        session_stats.read(buffer, flen);
        session_stats.close();
        buffer[flen] = '\0';

        cJSON *json_obj = cJSON_Parse(buffer);
        if (!json_obj) {
            logger.log(EXTENSION_LOG_WARNING,
                       "Failed to parse the session stats json doc!!!");
            delete[] buffer;
            return;
        }

        int json_arr_size = cJSON_GetArraySize(json_obj);
        for (int i = 0; i < json_arr_size; ++i) {
            cJSON *obj = cJSON_GetArrayItem(json_obj, i);
            if (obj) {
                stats[obj->string] = obj->valuestring ? obj->valuestring : "";
            }
        }
        cJSON_Delete(json_obj);

    } catch (const std::ifstream::failure &e) {
        logger.log(EXTENSION_LOG_WARNING,
                   "Failed to load the engine session stats "
                   "due to IO exception \"%s\"", e.what());
    } catch (...) {
        logger.log(EXTENSION_LOG_WARNING,
                   "Failed to load the engine session stats "
                   "due to IO exception");
    }

    delete[] buffer;
}

static std::string getDBFileName(const std::string &dbname,
                                 uint16_t vbid,
                                 uint64_t rev) {
    std::stringstream ss;
    ss << dbname << "/" << vbid << ".couch." << rev;
    return ss.str();
}

static int edit_docinfo_hook(DocInfo **info, const sized_buf *item) {
    // Examine the metadata of the doc
    auto documentMetaData = MetaDataFactory::createMetaData((*info)->rev_meta);
    // Allocate latest metadata
    std::unique_ptr<MetaData> metadata;
    if (documentMetaData->getVersionInitialisedFrom() == MetaData::Version::V0) {
        // Metadata doesn't have flex_meta_code/datatype. Provision space for
        // these paramenters.
        const unsigned char* data;
        bool ret;
        if (((*info)->content_meta | COUCH_DOC_IS_COMPRESSED) ==
                (*info)->content_meta) {
            size_t uncompr_len;
            snappy_uncompressed_length(item->buf, item->size, &uncompr_len);
            char *dbuf = (char *) cb_malloc(uncompr_len);
            snappy_uncompress(item->buf, item->size, dbuf, &uncompr_len);
            data = (const unsigned char*)dbuf;
            ret = checkUTF8JSON(data, uncompr_len);
            cb_free(dbuf);
        } else {
            data = (const unsigned char*)item->buf;
            ret = checkUTF8JSON(data, item->size);
        }
        protocol_binary_datatype_t datatype = PROTOCOL_BINARY_RAW_BYTES;
        if (ret) {
            datatype = PROTOCOL_BINARY_DATATYPE_JSON;
        }

        // Now create a blank latest metadata.
        metadata = MetaDataFactory::createMetaData();
        // Copy the metadata this will pull accross available V0 fields.
        *metadata = *documentMetaData;

        // Setup flex code and datatype
        metadata->setFlexCode();
        metadata->setDataType(datatype);
    } else {
        // The metadata in the document is V1 and needs no changes.
        return 0;
    }

    // the docInfo pointer includes the DocInfo and the data it points to.
    // this must be a pointer which cb_free() can deallocate
    char* buffer = static_cast<char*>(cb_calloc(1, sizeof(DocInfo) +
                             (*info)->id.size +
                             MetaData::getMetaDataSize(MetaData::Version::V2)));


    DocInfo* docInfo = reinterpret_cast<DocInfo*>(buffer);

    // Deep-copy the incoming DocInfo, then we'll fix the pointers/buffer data
    *docInfo = **info;

    // Correct the id buffer
    docInfo->id.buf = buffer + sizeof(DocInfo);
    std::memcpy(docInfo->id.buf, (*info)->id.buf, docInfo->id.size);

    // Correct the rev_meta pointer and fill it in.
    docInfo->rev_meta.size = MetaData::getMetaDataSize(MetaData::Version::V2);
    docInfo->rev_meta.buf = buffer + sizeof(DocInfo) + docInfo->id.size;
    metadata->copyToBuf(docInfo->rev_meta);

    // Free the orginal
    couchstore_free_docinfo(*info);

    // Return the newly allocated docinfo with corrected metadata
    *info = docInfo;

    return 1;
}

static int time_purge_hook(Db* d, DocInfo* info, void* ctx_p) {
    compaction_ctx* ctx = (compaction_ctx*) ctx_p;
    DbInfo infoDb;
    const uint16_t vbid = ctx->db_file_id;

    couchstore_db_info(d, &infoDb);
    //Compaction finished
    if (info == NULL) {
        return couchstore_set_purge_seq(d, ctx->max_purged_seq[vbid]);
    }

    uint64_t max_purge_seq = 0;
    auto it = ctx->max_purged_seq.find(vbid);

    if (it == ctx->max_purged_seq.end()) {
        ctx->max_purged_seq[vbid] = 0;
    } else {
        max_purge_seq = it->second;
    }

    if (info->rev_meta.size >= MetaData::getMetaDataSize(MetaData::Version::V0)) {
        auto metadata = MetaDataFactory::createMetaData(info->rev_meta);
        uint32_t exptime = metadata->getExptime();
        if (info->deleted) {
            if (info->db_seq != infoDb.last_sequence) {
                if (ctx->drop_deletes) { // all deleted items must be dropped ...
                    if (max_purge_seq < info->db_seq) {
                        ctx->max_purged_seq[vbid] = info->db_seq; // track max_purged_seq
                    }
                    return COUCHSTORE_COMPACT_DROP_ITEM;      // ...unconditionally
                }
                if (exptime < ctx->purge_before_ts &&
                        (!ctx->purge_before_seq ||
                         info->db_seq <= ctx->purge_before_seq)) {
                    if (max_purge_seq < info->db_seq) {
                        ctx->max_purged_seq[vbid] = info->db_seq;
                    }
                    return COUCHSTORE_COMPACT_DROP_ITEM;
                }
            }
        } else {
            time_t currtime = ep_real_time();
            if (exptime && exptime < currtime) {
                std::string key(info->id.buf, info->id.size);
                ctx->expiryCallback->callback(ctx->db_file_id, key,
                                              info->rev_seq, currtime);
            }
        }
    }

    if (ctx->bloomFilterCallback) {
        bool deleted = info->deleted;
        std::string key((const char *)info->id.buf, info->id.size);
        ctx->bloomFilterCallback->callback(ctx->db_file_id, key, deleted);
    }

    return COUCHSTORE_COMPACT_KEEP_ITEM;
}

bool CouchKVStore::compactDB(compaction_ctx *hook_ctx) {
    if (isReadOnly()) {
        throw std::logic_error("CouchKVStore::compactDB: Cannot perform "
                        "on a read-only instance.");
    }
    TRACE_EVENT("ep-engine/couch-kvstore", "compactDB",
                this->configuration.getShardId());

    couchstore_compact_hook       hook = time_purge_hook;
    couchstore_docinfo_hook      dhook = edit_docinfo_hook;
    FileOpsInterface         *def_iops = statCollectingFileOpsCompaction.get();
    Db                      *compactdb = NULL;
    Db                       *targetDb = NULL;
    couchstore_error_t         errCode = COUCHSTORE_SUCCESS;
    hrtime_t                     start = gethrtime();
    std::string                 dbfile;
    std::string           compact_file;
    std::string               new_file;
    kvstats_ctx                  kvctx;
    DbInfo                        info;
    uint16_t                      vbid = hook_ctx->db_file_id;
    uint64_t                   fileRev = dbFileRevMap[vbid];
    uint64_t                   new_rev = fileRev + 1;

    // Open the source VBucket database file ...
    errCode = openDB(vbid, fileRev, &compactdb,
                     (uint64_t)COUCHSTORE_OPEN_FLAG_RDONLY, nullptr, false,
                     def_iops);
    if (errCode != COUCHSTORE_SUCCESS) {
        logger.log(EXTENSION_LOG_WARNING,
                       "Failed to open database, vbucketId = %d "
                       "fileRev = %" PRIu64, vbid, fileRev);
        return false;
    }

    // Build the temporary vbucket.compact file name
    dbfile       = getDBFileName(dbname, vbid, fileRev);
    compact_file = dbfile + ".compact";

    couchstore_open_flags flags(COUCHSTORE_COMPACT_FLAG_UPGRADE_DB);

    /**
     * This flag disables IO buffering in couchstore which means
     * file operations will trigger syscalls immediately. This has
     * a detrimental impact on performance and is only intended
     * for testing.
     */
    if(!configuration.getBuffered()) {
        flags |= COUCHSTORE_OPEN_FLAG_UNBUFFERED;
    }

    // Perform COMPACTION of vbucket.couch.rev into vbucket.couch.rev.compact
    errCode = couchstore_compact_db_ex(compactdb, compact_file.c_str(), flags,
                                       hook, dhook, hook_ctx, def_iops);
    if (errCode != COUCHSTORE_SUCCESS) {
        logger.log(EXTENSION_LOG_WARNING,
                   "Failed to compact database with name=%s "
                   "error=%s errno=%s",
                   dbfile.c_str(),
                   couchstore_strerror(errCode),
                   couchkvstore_strerrno(compactdb, errCode).c_str());
        closeDatabaseHandle(compactdb);
        return false;
    }

    // Close the source Database File once compaction is done
    closeDatabaseHandle(compactdb);

    // Rename the .compact file to one with the next revision number
    new_file = getDBFileName(dbname, vbid, new_rev);
    if (rename(compact_file.c_str(), new_file.c_str()) != 0) {
        logger.log(EXTENSION_LOG_WARNING,
                   "Failed to rename '%s' to '%s': %s",
                   compact_file.c_str(), new_file.c_str(),
                   cb_strerror().c_str());

        removeCompactFile(compact_file);
        return false;
    }

    // Open the newly compacted VBucket database file ...
    errCode = openDB(vbid, new_rev, &targetDb,
                     (uint64_t)COUCHSTORE_OPEN_FLAG_RDONLY, NULL);
    if (errCode != COUCHSTORE_SUCCESS) {
        logger.log(EXTENSION_LOG_WARNING,
                       "Failed to open compacted database file %s "
                       "fileRev = %" PRIu64, new_file.c_str(), new_rev);
        if (remove(new_file.c_str()) != 0) {
            logger.log(EXTENSION_LOG_WARNING,
                       "Warning: Failed to remove '%s': %s",
                       new_file.c_str(), cb_strerror().c_str());
        }
        return false;
    }

    // Update the global VBucket file map so all operations use the new file
    updateDbFileMap(vbid, new_rev);

    logger.log(EXTENSION_LOG_INFO,
               "INFO: created new couch db file, name=%s rev=%" PRIu64,
               new_file.c_str(), new_rev);

    couchstore_db_info(targetDb, &info);

    cachedFileSize[vbid] = info.file_size;
    cachedSpaceUsed[vbid] = info.space_used;

    // also update cached state with dbinfo
    vbucket_state *state = cachedVBStates[vbid];
    if (state) {
        state->highSeqno = info.last_sequence;
        state->purgeSeqno = info.purge_seq;
        cachedDeleteCount[vbid] = info.deleted_count;
        cachedDocCount[vbid] = info.doc_count;
    }

    closeDatabaseHandle(targetDb);

    // Removing the stale couch file
    unlinkCouchFile(vbid, fileRev);

    st.compactHisto.add((gethrtime() - start) / 1000);

    return true;
}

vbucket_state * CouchKVStore::getVBucketState(uint16_t vbucketId) {
    return cachedVBStates[vbucketId];
}

bool CouchKVStore::setVBucketState(uint16_t vbucketId,
                                   const vbucket_state &vbstate,
                                   VBStatePersist options,
                                   bool reset) {
    Db *db = NULL;
    uint64_t fileRev, newFileRev;
    std::stringstream id, rev;
    std::string dbFileName;
    std::map<uint16_t, uint64_t>::iterator mapItr;
    kvstats_ctx kvctx;
    kvctx.vbucket = vbucketId;
    couchstore_error_t errorCode;

    if (options == VBStatePersist::VBSTATE_PERSIST_WITHOUT_COMMIT ||
            options == VBStatePersist::VBSTATE_PERSIST_WITH_COMMIT) {
        id << vbucketId;
        fileRev = dbFileRevMap[vbucketId];
        rev << fileRev;
        dbFileName = dbname + "/" + id.str() + ".couch." + rev.str();

        errorCode = openDB(vbucketId, fileRev, &db,
                           (uint64_t)COUCHSTORE_OPEN_FLAG_CREATE,
                           &newFileRev, reset);
        if (errorCode != COUCHSTORE_SUCCESS) {
            ++st.numVbSetFailure;
            logger.log(EXTENSION_LOG_WARNING,
                       "CouchKVStore::setVBucketState: Failed to open database,"
                       "name=%s, error=%s", dbFileName.c_str(),
                       couchstore_strerror(errorCode));
            return false;
        }

        fileRev = newFileRev;
        rev << fileRev;
        dbFileName = dbname + "/" + id.str() + ".couch." + rev.str();

        errorCode = saveVBState(db, vbstate);
        if (errorCode != COUCHSTORE_SUCCESS) {
            ++st.numVbSetFailure;
            logger.log(EXTENSION_LOG_WARNING,
                       "CouchKVStore:setVBucketState: Failed to save local doc,"
                       "name=%s, error=%s", dbFileName.c_str(),
                       couchstore_strerror(errorCode));
            closeDatabaseHandle(db);
            return false;
        }

        if (options == VBStatePersist::VBSTATE_PERSIST_WITH_COMMIT) {
            errorCode = couchstore_commit(db);
            if (errorCode != COUCHSTORE_SUCCESS) {
                ++st.numVbSetFailure;
                logger.log(EXTENSION_LOG_WARNING,
                           "CouchKVStore:setVBucketState:Commit failed, vbid=%u "
                           "rev=%" PRIu64 " error=%s [%s]", vbucketId, fileRev,
                           couchstore_strerror(errorCode),
                           couchkvstore_strerrno(db, errorCode).c_str());
                closeDatabaseHandle(db);
                return false;
            }
        }

        DbInfo info;
        errorCode = couchstore_db_info(db, &info);
        if (errorCode != COUCHSTORE_SUCCESS) {
            logger.log(EXTENSION_LOG_WARNING,
                       "CouchKVStore::setVBucketState: Retrieving database file"
                       " failed for vbid=%" PRIu16 " with error=%s", vbucketId,
                       couchstore_strerror(errorCode));
        } else {
            cachedSpaceUsed[vbucketId] = info.space_used;
            cachedFileSize[vbucketId] = info.file_size;
        }

        closeDatabaseHandle(db);
    } else {
        throw std::invalid_argument("CouchKVStore::setVBucketState: invalid vb state "
                        "persist option specified for vbucket id:" +
                        std::to_string(vbucketId));
    }

    return true;
}

bool CouchKVStore::snapshotVBucket(uint16_t vbucketId,
                                   const vbucket_state &vbstate,
                                   VBStatePersist options) {
    if (isReadOnly()) {
        logger.log(EXTENSION_LOG_WARNING,
                   "Snapshotting a vbucket cannot be performed on a read-only "
                   "KVStore instance");
        return false;
    }

    hrtime_t start = gethrtime();

    if (updateCachedVBState(vbucketId, vbstate) &&
         (options == VBStatePersist::VBSTATE_PERSIST_WITHOUT_COMMIT ||
          options == VBStatePersist::VBSTATE_PERSIST_WITH_COMMIT)) {
        vbucket_state *vbs = cachedVBStates[vbucketId];
        if (!setVBucketState(vbucketId, *vbs, options)) {
            logger.log(EXTENSION_LOG_WARNING,
                       "Failed to persist new state, %s, for vbucket %d\n",
                       VBucket::toString(vbstate.state), vbucketId);
            return false;
        }
    }

    LOG(EXTENSION_LOG_DEBUG,
        "CouchKVStore::snapshotVBucket: Snapshotted vbucket:%" PRIu16 " state:%s",
        vbucketId,
        vbstate.toJSON().c_str());

    st.snapshotHisto.add((gethrtime() - start) / 1000);

    return true;
}

StorageProperties CouchKVStore::getStorageProperties() {
    StorageProperties rv(StorageProperties::EfficientVBDump::Yes,
                         StorageProperties::EfficientVBDeletion::Yes,
                         StorageProperties::PersistedDeletion::Yes,
                         StorageProperties::EfficientGet::Yes,
                         StorageProperties::ConcurrentWriteCompact::No);
    return rv;
}

bool CouchKVStore::commit() {
    TRACE_EVENT("ep-engine/couch-kvstore", "commit",
                this->configuration.getShardId());

    if (isReadOnly()) {
        throw std::logic_error("CouchKVStore::commit: Not valid on a read-only "
                        "object.");
    }

    if (intransaction) {
        if (commit2couchstore()) {
            intransaction = false;
        }
    }

    return !intransaction;
}

bool CouchKVStore::getStat(const char* name, size_t& value)  {
    if (strcmp("io_total_read_bytes", name) == 0) {
        value = st.fsStats.totalBytesRead.load() +
                st.fsStatsCompaction.totalBytesRead.load();
        return true;
    } else if (strcmp("io_total_write_bytes", name) == 0) {
        value = st.fsStats.totalBytesWritten.load() +
                st.fsStatsCompaction.totalBytesWritten.load();
        return true;
    } else if (strcmp("io_compaction_read_bytes", name) == 0) {
        value = st.fsStatsCompaction.totalBytesRead;
        return true;
    } else if (strcmp("io_compaction_write_bytes", name) == 0) {
        value = st.fsStatsCompaction.totalBytesWritten;
        return true;
    }

    return false;
}

void CouchKVStore::pendingTasks() {
    if (isReadOnly()) {
        throw std::logic_error("CouchKVStore::pendingTasks: Not valid on a "
                        "read-only object.");
    }

    if (!pendingFileDeletions.empty()) {
        std::queue<std::string> queue;
        pendingFileDeletions.getAll(queue);

        while (!queue.empty()) {
            std::string filename_str = queue.front();
            if (remove(filename_str.c_str()) == -1) {
                logger.log(EXTENSION_LOG_WARNING, "Failed to remove file '%s' "
                           "with error code: %d", filename_str.c_str(), errno);
                if (errno != ENOENT) {
                    pendingFileDeletions.push(filename_str);
                }
            }
            queue.pop();
        }
    }
}

ScanContext* CouchKVStore::initScanContext(std::shared_ptr<Callback<GetValue> > cb,
                                           std::shared_ptr<Callback<CacheLookup> > cl,
                                           uint16_t vbid, uint64_t startSeqno,
                                           DocumentFilter options,
                                           ValueFilter valOptions) {
    Db *db = NULL;
    uint64_t rev = dbFileRevMap[vbid];
    couchstore_error_t errorCode = openDB(vbid, rev, &db,
                                          COUCHSTORE_OPEN_FLAG_RDONLY);
    if (errorCode != COUCHSTORE_SUCCESS) {
        logger.log(EXTENSION_LOG_WARNING, "Failed to open database, "
                   "name=%s/%" PRIu16 ".couch.%" PRIu64,
                   dbname.c_str(), vbid, rev);
        remVBucketFromDbFileMap(vbid);
        return NULL;
    }

    DbInfo info;
    errorCode = couchstore_db_info(db, &info);
    if (errorCode != COUCHSTORE_SUCCESS) {
        logger.log(EXTENSION_LOG_WARNING, "Failed to read DB info for backfill");
        closeDatabaseHandle(db);
        abort();
    }

    uint64_t count = 0;
    errorCode = couchstore_changes_count(db,
                                         startSeqno,
                                         std::numeric_limits<uint64_t>::max(),
                                         &count);
    if (errorCode != COUCHSTORE_SUCCESS) {
        std::string err("CouchKVStore::initScanContext:Failed to obtain changes "
                        "count with error: " +
                        std::string(couchstore_strerror(errorCode)));
        closeDatabaseHandle(db);
        throw std::runtime_error(err);
    }

    size_t scanId = scanCounter++;

    {
        LockHolder lh(scanLock);
        scans[scanId] = db;
    }

    ScanContext* sctx = new ScanContext(cb, cl, vbid, scanId, startSeqno,
                                        info.last_sequence, options,
                                        valOptions, count);
    sctx->logger = &logger;
    return sctx;
}

scan_error_t CouchKVStore::scan(ScanContext* ctx) {
    if (!ctx) {
        return scan_failed;
    }

    if (ctx->lastReadSeqno == ctx->maxSeqno) {
        return scan_success;
    }

    Db* db;
    {
        LockHolder lh(scanLock);
        auto itr = scans.find(ctx->scanId);
        if (itr == scans.end()) {
            return scan_failed;
        }

        db = itr->second;
    }

    couchstore_docinfos_options options;
    switch (ctx->docFilter) {
        case DocumentFilter::NO_DELETES:
            options = COUCHSTORE_NO_DELETES;
            break;
        case DocumentFilter::ALL_ITEMS:
            options = COUCHSTORE_NO_OPTIONS;
            break;
        default:
            std::string err("CouchKVStore::scan:Illegal document filter!" +
                            std::to_string(static_cast<int>(ctx->docFilter)));
            throw std::runtime_error(err);
    }

    uint64_t start = ctx->startSeqno;
    if (ctx->lastReadSeqno != 0) {
        start = ctx->lastReadSeqno + 1;
    }

    couchstore_error_t errorCode;
    errorCode = couchstore_changes_since(db, start, options, recordDbDumpC,
                                         static_cast<void*>(ctx));
    if (errorCode != COUCHSTORE_SUCCESS) {
        if (errorCode == COUCHSTORE_ERROR_CANCEL) {
            return scan_again;
        } else {
            logger.log(EXTENSION_LOG_WARNING,
                       "couchstore_changes_since failed, error=%s [%s]",
                       couchstore_strerror(errorCode),
                       couchkvstore_strerrno(db, errorCode).c_str());
            remVBucketFromDbFileMap(ctx->vbid);
            return scan_failed;
        }
    }
    return scan_success;
}

void CouchKVStore::destroyScanContext(ScanContext* ctx) {
    if (!ctx) {
        return;
    }

    LockHolder lh(scanLock);
    auto itr = scans.find(ctx->scanId);
    if (itr != scans.end()) {
        closeDatabaseHandle(itr->second);
        scans.erase(itr);
    }
    delete ctx;
}

DbInfo CouchKVStore::getDbInfo(uint16_t vbid) {
    Db *db = nullptr;
    const uint64_t rev = dbFileRevMap.at(vbid);
    couchstore_error_t errCode = openDB(vbid, rev, &db,
                                        COUCHSTORE_OPEN_FLAG_RDONLY);
    if (errCode == COUCHSTORE_SUCCESS) {
        DbInfo info;
        errCode = couchstore_db_info(db, &info);
        closeDatabaseHandle(db);
        if (errCode == COUCHSTORE_SUCCESS) {
            return info;
        } else {
            throw std::runtime_error("CouchKVStore::getDbInfo: failed "
                    "to read database info for vBucket " + std::to_string(vbid) +
                    " revision " + std::to_string(rev) +
                    " - couchstore returned error: " +
                    couchstore_strerror(errCode));
        }
    } else {
        // open failed - map couchstore error code to exception.
        std::errc ec;
        switch (errCode) {
            case COUCHSTORE_ERROR_OPEN_FILE:
                ec = std::errc::no_such_file_or_directory; break;
            default:
                ec = std::errc::io_error; break;
        }
        throw std::system_error(std::make_error_code(ec),
                                "CouchKVStore::getDbInfo: failed to open database file for "
                                "vBucket = " + std::to_string(vbid) +
                                " rev = " + std::to_string(rev) +
                                " with error:" + couchstore_strerror(errCode));
    }
}

void CouchKVStore::close() {
    intransaction = false;
}

uint64_t CouchKVStore::checkNewRevNum(std::string &dbFileName, bool newFile) {
    uint64_t newrev = 0;
    std::string nameKey;

    if (!newFile) {
        // extract out the file revision number first
        size_t secondDot = dbFileName.rfind(".");
        nameKey = dbFileName.substr(0, secondDot);
    } else {
        nameKey = dbFileName;
    }
    nameKey.append(".");
    const std::vector<std::string> files = findFilesWithPrefix(nameKey);
    std::vector<std::string>::const_iterator itor;
    // found file(s) whoes name has the same key name pair with different
    // revision number
    for (itor = files.begin(); itor != files.end(); ++itor) {
        const std::string &filename = *itor;
        if (endWithCompact(filename)) {
            continue;
        }

        size_t secondDot = filename.rfind(".");
        char *ptr = NULL;
        uint64_t revnum = strtoull(filename.substr(secondDot + 1).c_str(), &ptr, 10);
        if (newrev < revnum) {
            newrev = revnum;
            dbFileName = filename;
        }
    }
    return newrev;
}

void CouchKVStore::updateDbFileMap(uint16_t vbucketId, uint64_t newFileRev) {
    if (vbucketId >= numDbFiles) {
        logger.log(EXTENSION_LOG_WARNING,
                   "Cannot update db file map for an invalid vbucket, "
                   "vbucket id = %d, rev = %" PRIu64, vbucketId, newFileRev);
        return;
    }

    dbFileRevMap[vbucketId] = newFileRev;
}

couchstore_error_t CouchKVStore::openDB(uint16_t vbucketId,
                                        uint64_t fileRev,
                                        Db **db,
                                        uint64_t options,
                                        uint64_t *newFileRev,
                                        bool reset,
                                        FileOpsInterface* ops) {
    std::string dbFileName = getDBFileName(dbname, vbucketId, fileRev);

    if(ops == nullptr) {
        ops = statCollectingFileOps.get();
    }

    uint64_t newRevNum = fileRev;
    couchstore_error_t errorCode = COUCHSTORE_SUCCESS;

    /**
     * This flag disables IO buffering in couchstore which means
     * file operations will trigger syscalls immediately. This has
     * a detrimental impact on performance and is only intended
     * for testing.
     */
    if(!configuration.getBuffered()) {
        options |= COUCHSTORE_OPEN_FLAG_UNBUFFERED;
    }

    if (reset) {
        errorCode = couchstore_open_db_ex(dbFileName.c_str(), options,
                                          ops, db);
        if (errorCode == COUCHSTORE_SUCCESS) {
            newRevNum = 1;
            updateDbFileMap(vbucketId, fileRev);
            logger.log(EXTENSION_LOG_INFO,
                       "reset: created new couchstore file, name=%s rev=%" PRIu64,
                       dbFileName.c_str(), fileRev);
        } else {
            logger.log(EXTENSION_LOG_WARNING,
                       "reset: creating a new couchstore file, name=%s rev=%"
                       PRIu64 " failed with error=%s", dbFileName.c_str(),
                       fileRev, couchstore_strerror(errorCode));
        }
    } else {
        if (options & COUCHSTORE_OPEN_FLAG_CREATE) {
            // first try to open the requested file without the
            // create option in case it does already exist
            errorCode = couchstore_open_db_ex(dbFileName.c_str(), 0, ops, db);
            if (errorCode != COUCHSTORE_SUCCESS) {
                // open_db failed but still check if the file exists
                newRevNum = checkNewRevNum(dbFileName);
                bool fileExists = (newRevNum) ? true : false;
                if (fileExists) {
                    errorCode = openDB_retry(dbFileName, 0, ops, db,
                                             &newRevNum);
                } else {
                    // requested file doesn't seem to exist, just create one
                    errorCode = couchstore_open_db_ex(dbFileName.c_str(),
                                                      options, ops, db);
                    if (errorCode == COUCHSTORE_SUCCESS) {
                        newRevNum = 1;
                        updateDbFileMap(vbucketId, fileRev);
                        logger.log(EXTENSION_LOG_INFO,
                                   "INFO: created new couch db file, name=%s "
                                   "rev=%" PRIu64, dbFileName.c_str(), fileRev);
                    }
                }
            }
        } else {
            errorCode = openDB_retry(dbFileName, options, ops, db,
                                     &newRevNum);
        }
    }

    /* update command statistics */
    st.numOpen++;
    if (errorCode) {
        st.numOpenFailure++;
        logger.log(EXTENSION_LOG_WARNING, "couchstore_open_db failed, name=%s"
                   " option=%" PRIX64 " rev=%" PRIu64 " error=%s [%s]",
                   dbFileName.c_str(), options,
                   ((newRevNum > fileRev) ? newRevNum : fileRev),
                   couchstore_strerror(errorCode),
                   cb_strerror().c_str());
    } else {
        if (newRevNum > fileRev) {
            // new revision number found, update it
            updateDbFileMap(vbucketId, newRevNum);
        }
    }

    if (newFileRev != NULL) {
        *newFileRev = (newRevNum > fileRev) ? newRevNum : fileRev;
    }
    return errorCode;
}

couchstore_error_t CouchKVStore::openDB_retry(std::string &dbfile,
                                              uint64_t options,
                                              FileOpsInterface *ops,
                                              Db** db, uint64_t *newFileRev) {
    int retry = 0;
    couchstore_error_t errCode = COUCHSTORE_SUCCESS;

    while (retry < MAX_OPEN_DB_RETRY) {
        errCode = couchstore_open_db_ex(dbfile.c_str(), options, ops, db);
        if (errCode == COUCHSTORE_SUCCESS) {
            return errCode;
        }
        logger.log(EXTENSION_LOG_NOTICE,
                   "INFO: couchstore_open_db failed, name=%s options=%" PRIX64
                   " error=%s [%s], try it again!",
                   dbfile.c_str(), options, couchstore_strerror(errCode),
                   cb_strerror().c_str());
        *newFileRev = checkNewRevNum(dbfile);
        ++retry;
        if (retry == MAX_OPEN_DB_RETRY - 1 && options == 0 &&
            errCode == COUCHSTORE_ERROR_NO_SUCH_FILE) {
            options = COUCHSTORE_OPEN_FLAG_CREATE;
        }
    }
    return errCode;
}

void CouchKVStore::populateFileNameMap(std::vector<std::string> &filenames,
                                       std::vector<uint16_t> *vbids) {
    std::vector<std::string>::iterator fileItr;

    for (fileItr = filenames.begin(); fileItr != filenames.end(); ++fileItr) {
        const std::string &filename = *fileItr;
        size_t secondDot = filename.rfind(".");
        std::string nameKey = filename.substr(0, secondDot);
        size_t firstDot = nameKey.rfind(".");
#ifdef _MSC_VER
        size_t firstSlash = nameKey.rfind("\\");
#else
        size_t firstSlash = nameKey.rfind("/");
#endif

        std::string revNumStr = filename.substr(secondDot + 1);
        char *ptr = NULL;
        uint64_t revNum = strtoull(revNumStr.c_str(), &ptr, 10);

        std::string vbIdStr = nameKey.substr(firstSlash + 1,
                                            (firstDot - firstSlash) - 1);
        if (allDigit(vbIdStr)) {
            int vbId = atoi(vbIdStr.c_str());
            if (vbids) {
                vbids->push_back(static_cast<uint16_t>(vbId));
            }
            uint64_t old_rev_num = dbFileRevMap[vbId];
            if (old_rev_num == revNum) {
                continue;
            } else if (old_rev_num < revNum) { // stale revision found
                dbFileRevMap[vbId] = revNum;
            } else { // stale file found (revision id has rolled over)
                old_rev_num = revNum;
            }
            std::stringstream old_file;
            old_file << dbname << "/" << vbId << ".couch." << old_rev_num;
            if (access(old_file.str().c_str(), F_OK) == 0) {
                if (!isReadOnly()) {
                    if (remove(old_file.str().c_str()) == 0) {
                        logger.log(EXTENSION_LOG_INFO, "Removed stale file '%s'",
                                   old_file.str().c_str());
                    } else {
                        logger.log(EXTENSION_LOG_WARNING,
                                   "Warning: Failed to remove the stale file '%s': %s",
                                   old_file.str().c_str(), cb_strerror().c_str());
                    }
                } else {
                    logger.log(EXTENSION_LOG_WARNING,
                               "A read-only instance of the underlying store "
                               "was not allowed to delete a stale file: %s!",
                               old_file.str().c_str());
                }
            }
        } else {
            // skip non-vbucket database file, master.couch etc
            logger.log(EXTENSION_LOG_DEBUG,
                       "Non-vbucket database file, %s, skip adding "
                       "to CouchKVStore dbFileMap\n", filename.c_str());
        }
    }
}

couchstore_error_t CouchKVStore::fetchDoc(Db *db, DocInfo *docinfo,
                                          GetValue &docValue, uint16_t vbId,
                                          bool metaOnly, bool fetchDelete) {
    couchstore_error_t errCode = COUCHSTORE_SUCCESS;
    std::unique_ptr<MetaData> metadata;
    try {
        metadata = MetaDataFactory::createMetaData(docinfo->rev_meta);
    } catch(std::logic_error& e) {
        return COUCHSTORE_ERROR_DB_NO_LONGER_VALID;
    }

    if (metaOnly || (fetchDelete && docinfo->deleted)) {
        uint8_t extMeta[EXT_META_LEN];
        extMeta[0] = metadata->getDataType();
        Item *it = new Item(docinfo->id.buf,
                            (size_t)docinfo->id.size,
                            metadata->getFlags(),
                            metadata->getExptime(),
                            nullptr,
                            docinfo->size,
                            extMeta,
                            EXT_META_LEN,
                            metadata->getCas(),
                            docinfo->db_seq,
                            vbId);

        it->setRevSeqno(docinfo->rev_seq);

        if (docinfo->deleted) {
            it->setDeleted();
        }
        docValue = GetValue(it);
        // update ep-engine IO stats
        ++st.io_num_read;
        st.io_read_bytes += docinfo->id.size;
    } else {
        Doc *doc = nullptr;
        errCode = couchstore_open_doc_with_docinfo(db, docinfo, &doc,
                                                   DECOMPRESS_DOC_BODIES);
        if (errCode == COUCHSTORE_SUCCESS) {
            if (docinfo->deleted) {
                // do not read a doc that is marked deleted, just return the
                // error code as not found but still release the document body.
                errCode = COUCHSTORE_ERROR_DOC_NOT_FOUND;
            } else {
                if (doc == nullptr) {
                    throw std::logic_error("CouchKVStore::fetchDoc: doc is NULL");
                }
                if (doc->id.size > UINT16_MAX) {
                    throw std::logic_error("CouchKVStore::fetchDoc: "
                            "doc->id.size (which is" +
                            std::to_string(doc->id.size) + ") is greater than "
                            + std::to_string(UINT16_MAX));
                }

                size_t valuelen = doc->data.size;
                void *valuePtr = doc->data.buf;

                /**
                 * Set Datatype correctly if data is being
                 * read from couch files where datatype is
                 * not supported.
                 */
                uint8_t extMeta = 0;
                if (metadata->getVersionInitialisedFrom() == MetaData::Version::V0) {
                    extMeta = determine_datatype(doc->data);
                } else {
                    extMeta = metadata->getDataType();
                }

                Item *it = new Item(docinfo->id.buf,
                                    (size_t)docinfo->id.size,
                                    metadata->getFlags(),
                                    metadata->getExptime(),
                                    valuePtr,
                                    valuelen,
                                    &extMeta,
                                    EXT_META_LEN,
                                    metadata->getCas(),
                                    docinfo->db_seq,
                                    vbId,
                                    docinfo->rev_seq);

                docValue = GetValue(it);

                // update ep-engine IO stats
                ++st.io_num_read;
                st.io_read_bytes += (docinfo->id.size + valuelen);
            }
            couchstore_free_document(doc);
        }
    }
    return errCode;
}

int CouchKVStore::recordDbDump(Db *db, DocInfo *docinfo, void *ctx) {

    ScanContext* sctx = static_cast<ScanContext*>(ctx);
    std::shared_ptr<Callback<GetValue> > cb = sctx->callback;
    std::shared_ptr<Callback<CacheLookup> > cl = sctx->lookup;

    Doc *doc = nullptr;
    size_t valuelen = 0;
    void* valueptr = nullptr;
    uint64_t byseqno = docinfo->db_seq;
    uint16_t vbucketId = sctx->vbid;

    sized_buf key = docinfo->id;
    if (key.size > UINT16_MAX) {
        throw std::invalid_argument("CouchKVStore::recordDbDump: "
                        "docinfo->id.size (which is " + std::to_string(key.size) +
                        ") is greater than " + std::to_string(UINT16_MAX));
    }

    std::string docKey(docinfo->id.buf, docinfo->id.size);
    CacheLookup lookup(docKey, byseqno, vbucketId);
    cl->callback(lookup);
    if (cl->getStatus() == ENGINE_KEY_EEXISTS) {
        sctx->lastReadSeqno = byseqno;
        return COUCHSTORE_SUCCESS;
    } else if (cl->getStatus() == ENGINE_ENOMEM) {
        return COUCHSTORE_ERROR_CANCEL;
    }

    auto metadata = MetaDataFactory::createMetaData(docinfo->rev_meta);

    if (sctx->valFilter != ValueFilter::KEYS_ONLY && !docinfo->deleted) {
        couchstore_error_t errCode;
        bool expectCompressed = false;
        couchstore_open_options openOptions = 0;

        /**
         * If the stored document has V0 metdata (no datatype)
         * or no special request is made to retrieve compressed documents
         * as is, then DECOMPRESS the document and update datatype
         */
        if (docinfo->rev_meta.size == metadata->getMetaDataSize(MetaData::Version::V0) ||
            sctx->valFilter == ValueFilter::VALUES_DECOMPRESSED) {
            openOptions = DECOMPRESS_DOC_BODIES;
        } else {
            // => sctx->valFilter == ValueFilter::VALUES_COMPRESSED
            expectCompressed = true;
        }
        errCode = couchstore_open_doc_with_docinfo(db, docinfo, &doc, openOptions);

        if (errCode == COUCHSTORE_SUCCESS) {
            if (doc->data.size) {
                valueptr = doc->data.buf;
                valuelen = doc->data.size;
                if (expectCompressed) {
                    /**
                     * If a compressed document was retrieved as is,
                     * update the datatype of the document.
                     */
                     auto datatype = metadata->getDataType();
                     metadata->setDataType(datatype | PROTOCOL_BINARY_DATATYPE_COMPRESSED);
                } else {
                    metadata->setDataType(determine_datatype(doc->data));
                }
            }
        } else {
            sctx->logger->log(EXTENSION_LOG_WARNING,
                              "Failed to retrieve key value from database "
                              "database, vBucket=%d key=%s error=%s [%s]\n",
                              vbucketId, key.buf, couchstore_strerror(errCode),
                              couchkvstore_strerrno(db, errCode).c_str());
            return COUCHSTORE_SUCCESS;
        }
    }

    uint8_t extMeta = metadata->getDataType();
    uint8_t extMetaLen = metadata->getFlexCode() == FLEX_META_CODE ? EXT_META_LEN : 0;
    Item *it = new Item((void *)key.buf,
                        key.size,
                        metadata->getFlags(),
                        metadata->getExptime(),
                        valueptr,
                        valuelen,
                        &extMeta,
                        extMetaLen,
                        metadata->getCas(),
                        docinfo->db_seq, // return seq number being persisted on disk
                        vbucketId,
                        docinfo->rev_seq);

    if (docinfo->deleted) {
        it->setDeleted();
    }

    bool onlyKeys = (sctx->valFilter == ValueFilter::KEYS_ONLY) ? true : false;
    GetValue rv(it, ENGINE_SUCCESS, -1, onlyKeys);
    cb->callback(rv);

    couchstore_free_document(doc);

    if (cb->getStatus() == ENGINE_ENOMEM) {
        return COUCHSTORE_ERROR_CANCEL;
    }

    sctx->lastReadSeqno = byseqno;
    return COUCHSTORE_SUCCESS;
}

bool CouchKVStore::commit2couchstore() {
    bool success = true;

    size_t pendingCommitCnt = pendingReqsQ.size();
    if (pendingCommitCnt == 0) {
        return success;
    }

    Doc **docs = new Doc *[pendingCommitCnt];
    DocInfo **docinfos = new DocInfo *[pendingCommitCnt];

    if (pendingReqsQ[0] == nullptr) {
        throw std::logic_error("CouchKVStore::commit2couchstore: "
                        "pendingReqsQ[0] is NULL");
    }
    uint16_t vbucket2flush = pendingReqsQ[0]->getVBucketId();
    uint64_t fileRev = pendingReqsQ[0]->getRevNum();
    for (size_t i = 0; i < pendingCommitCnt; ++i) {
        CouchRequest *req = pendingReqsQ[i];
        if (req == nullptr) {
            throw std::logic_error("CouchKVStore::commit2couchstore: "
                                       "pendingReqsQ["
                                       + std::to_string(i) + "] is NULL");
        }
        docs[i] = (Doc *)req->getDbDoc();
        docinfos[i] = req->getDbDocInfo();
        if (vbucket2flush != req->getVBucketId()) {
            throw std::logic_error(
                    "CouchKVStore::commit2couchstore: "
                    "mismatch between vbucket2flush (which is "
                    + std::to_string(vbucket2flush) + ") and pendingReqsQ["
                    + std::to_string(i) + "] (which is "
                    + std::to_string(req->getVBucketId()) + ")");
        }
    }

    kvstats_ctx kvctx;
    kvctx.vbucket = vbucket2flush;
    // flush all
    couchstore_error_t errCode = saveDocs(vbucket2flush, fileRev, docs,
                                          docinfos, pendingCommitCnt,
                                          kvctx);
    if (errCode) {
        success = false;
        logger.log(EXTENSION_LOG_WARNING,
                   "Commit failed, cannot save CouchDB docs "
                   "for vbucket = %d rev = %" PRIu64, vbucket2flush, fileRev);
    }

    commitCallback(pendingReqsQ, kvctx, errCode);

    // clean up
    for (size_t i = 0; i < pendingCommitCnt; ++i) {
        delete pendingReqsQ[i];
    }
    pendingReqsQ.clear();
    delete [] docs;
    delete [] docinfos;
    return success;
}

static int readDocInfos(Db *db, DocInfo *docinfo, void *ctx) {
    if (ctx == nullptr) {
        throw std::invalid_argument("readDocInfos: ctx must be non-NULL");
    }
    kvstats_ctx *cbCtx = static_cast<kvstats_ctx *>(ctx);
    if(docinfo) {
        // An item exists in the VB DB file.
        if (!docinfo->deleted) {
            std::string key(docinfo->id.buf, docinfo->id.size);
            std::unordered_map<std::string, kstat_entry_t>::iterator itr =
                cbCtx->keyStats.find(key);
            if (itr != cbCtx->keyStats.end()) {
                itr->second.first = true;
            }
        }
    }
    return 0;
}

couchstore_error_t CouchKVStore::saveDocs(uint16_t vbid, uint64_t rev,
                                          Doc **docs, DocInfo **docinfos,
                                          size_t docCount, kvstats_ctx &kvctx) {
    couchstore_error_t errCode;
    uint64_t fileRev = rev;
    DbInfo info;
    if (rev == 0) {
        throw std::invalid_argument("CouchKVStore::saveDocs: rev must be non-zero");
    }

    Db *db = NULL;
    uint64_t newFileRev;
    errCode = openDB(vbid, fileRev, &db, 0, &newFileRev);
    if (errCode != COUCHSTORE_SUCCESS) {
        logger.log(EXTENSION_LOG_WARNING,
                   "Failed to open database, vbucketId = %d "
                   "fileRev = %" PRIu64 " numDocs = %" PRIu64, vbid, fileRev,
                   uint64_t(docCount));
        return errCode;
    } else {
        vbucket_state *state = cachedVBStates[vbid];
        if (state == nullptr) {
            throw std::logic_error(
                    "CouchKVStore::saveDocs: cachedVBStates[" +
                    std::to_string(vbid) + "] is NULL");
        }

        uint64_t maxDBSeqno = 0;
        sized_buf *ids = new sized_buf[docCount];
        for (size_t idx = 0; idx < docCount; idx++) {
            ids[idx] = docinfos[idx]->id;
            maxDBSeqno = std::max(maxDBSeqno, docinfos[idx]->db_seq);
            std::string key(ids[idx].buf, ids[idx].size);
            kvctx.keyStats[key] = std::make_pair(false,
                    !docinfos[idx]->deleted);
        }
        couchstore_docinfos_by_id(db, ids, (unsigned) docCount, 0,
                readDocInfos, &kvctx);
        delete[] ids;

        hrtime_t cs_begin = gethrtime();
        uint64_t flags = COMPRESS_DOC_BODIES | COUCHSTORE_SEQUENCE_AS_IS;
        errCode = couchstore_save_documents(db, docs, docinfos,
                (unsigned) docCount, flags);
        st.saveDocsHisto.add((gethrtime() - cs_begin) / 1000);
        if (errCode != COUCHSTORE_SUCCESS) {
            logger.log(EXTENSION_LOG_WARNING,
                       "Failed to save docs to database, "
                       "numDocs = %" PRIu64 " error=%s [%s]\n",
                       uint64_t(docCount), couchstore_strerror(errCode),
                       couchkvstore_strerrno(db, errCode).c_str());
            closeDatabaseHandle(db);
            return errCode;
        }

        errCode = saveVBState(db, *state);
        if (errCode != COUCHSTORE_SUCCESS) {
            logger.log(EXTENSION_LOG_WARNING, "Failed to save local docs to "
                       "database, error=%s [%s]", couchstore_strerror(errCode),
                       couchkvstore_strerrno(db, errCode).c_str());
            closeDatabaseHandle(db);
            return errCode;
        }

        cs_begin = gethrtime();
        errCode = couchstore_commit(db);
        st.commitHisto.add((gethrtime() - cs_begin) / 1000);
        if (errCode) {
            logger.log(EXTENSION_LOG_WARNING,
                       "couchstore_commit failed, error=%s [%s]",
                       couchstore_strerror(errCode),
                       couchkvstore_strerrno(db, errCode).c_str());
            closeDatabaseHandle(db);
            return errCode;
        }

        st.batchSize.add(docCount);

        // retrieve storage system stats for file fragmentation computation
        couchstore_db_info(db, &info);
        cachedSpaceUsed[vbid] = info.space_used;
        cachedFileSize[vbid] = info.file_size;
        cachedDeleteCount[vbid] = info.deleted_count;
        cachedDocCount[vbid] = info.doc_count;

        if (maxDBSeqno != info.last_sequence) {
            logger.log(EXTENSION_LOG_WARNING, "Seqno in db header (%" PRIu64 ")"
                       " is not matched with what was persisted (%" PRIu64 ")"
                       " for vbucket %d",
                       info.last_sequence, maxDBSeqno, vbid);
        }
        state->highSeqno = info.last_sequence;

        closeDatabaseHandle(db);
    }

    /* update stat */
    if(errCode == COUCHSTORE_SUCCESS) {
        st.docsCommitted = docCount;
    }

    return errCode;
}

void CouchKVStore::remVBucketFromDbFileMap(uint16_t vbucketId) {
    if (vbucketId >= numDbFiles) {
        logger.log(EXTENSION_LOG_WARNING,
                   "Cannot remove db file map entry for an invalid vbucket, "
                   "vbucket id = %d\n", vbucketId);
        return;
    }

    // just reset revision number of the requested vbucket
    dbFileRevMap[vbucketId] = 1;
}

void CouchKVStore::commitCallback(std::vector<CouchRequest *> &committedReqs,
                                  kvstats_ctx &kvctx,
                                  couchstore_error_t errCode) {
    size_t commitSize = committedReqs.size();

    for (size_t index = 0; index < commitSize; index++) {
        size_t dataSize = committedReqs[index]->getNBytes();
        size_t keySize = committedReqs[index]->getKey().length();
        /* update ep stats */
        ++st.io_num_write;
        st.io_write_bytes += (keySize + dataSize);

        if (committedReqs[index]->isDelete()) {
            int rv = getMutationStatus(errCode);
            if (rv != -1) {
                const std::string &key = committedReqs[index]->getKey();
                if (kvctx.keyStats[key].first) {
                    rv = 1; // Deletion is for an existing item on DB file.
                } else {
                    rv = 0; // Deletion is for a non-existing item on DB file.
                }
            }
            if (errCode) {
                ++st.numDelFailure;
            } else {
                st.delTimeHisto.add(committedReqs[index]->getDelta() / 1000);
            }
            committedReqs[index]->getDelCallback()->callback(rv);
        } else {
            int rv = getMutationStatus(errCode);
            const std::string &key = committedReqs[index]->getKey();
            bool insertion = !kvctx.keyStats[key].first;
            if (errCode) {
                ++st.numSetFailure;
            } else {
                st.writeTimeHisto.add(committedReqs[index]->getDelta() / 1000);
                st.writeSizeHisto.add(dataSize + keySize);
            }
            mutation_result p(rv, insertion);
            committedReqs[index]->getSetCallback()->callback(p);
        }
    }
}

ENGINE_ERROR_CODE CouchKVStore::readVBState(Db *db, uint16_t vbId) {
    sized_buf id;
    LocalDoc *ldoc = NULL;
    couchstore_error_t errCode = COUCHSTORE_SUCCESS;
    vbucket_state_t state = vbucket_state_dead;
    uint64_t checkpointId = 0;
    uint64_t maxDeletedSeqno = 0;
    int64_t highSeqno = 0;
    std::string failovers;
    uint64_t purgeSeqno = 0;
    uint64_t lastSnapStart = 0;
    uint64_t lastSnapEnd = 0;
    uint64_t maxCas = 0;

    DbInfo info;
    errCode = couchstore_db_info(db, &info);
    if (errCode == COUCHSTORE_SUCCESS) {
        highSeqno = info.last_sequence;
        purgeSeqno = info.purge_seq;
    } else {
        logger.log(EXTENSION_LOG_WARNING,
                   "CouchKVStore::readVBState:Failed to read database info "
                   "for vbucket: %d with error: %s", vbId,
            couchstore_strerror(errCode));
        return couchErr2EngineErr(errCode);
    }

    id.buf = (char *)"_local/vbstate";
    id.size = sizeof("_local/vbstate") - 1;
    errCode = couchstore_open_local_document(db, (void *)id.buf,
                                             id.size, &ldoc);
    if (errCode != COUCHSTORE_SUCCESS) {
        if (errCode == COUCHSTORE_ERROR_DOC_NOT_FOUND) {
            logger.log(EXTENSION_LOG_NOTICE,
                       "CouchKVStore::readVBState: '_local/vbstate' not found "
                       "for vBucket: %d", vbId);
        } else {
            logger.log(EXTENSION_LOG_WARNING,
                       "CouchKVStore::readVBState: Failed to "
                       "retrieve stat info for vBucket: %d with error: %s",
                       vbId, couchstore_strerror(errCode));
        }
    } else {
        const std::string statjson(ldoc->json.buf, ldoc->json.size);
        cJSON *jsonObj = cJSON_Parse(statjson.c_str());
        if (!jsonObj) {
            couchstore_free_local_document(ldoc);
            logger.log(EXTENSION_LOG_WARNING, "CouchKVStore::readVBState: Failed to "
                       "parse the vbstat json doc for vbucket %d: %s",
                       vbId , statjson.c_str());
            return couchErr2EngineErr(errCode);
        }

        const std::string vb_state = getJSONObjString(
                                cJSON_GetObjectItem(jsonObj, "state"));
        const std::string checkpoint_id = getJSONObjString(
                                cJSON_GetObjectItem(jsonObj,"checkpoint_id"));
        const std::string max_deleted_seqno = getJSONObjString(
                                cJSON_GetObjectItem(jsonObj, "max_deleted_seqno"));
        const std::string snapStart = getJSONObjString(
                                cJSON_GetObjectItem(jsonObj, "snap_start"));
        const std::string snapEnd = getJSONObjString(
                                cJSON_GetObjectItem(jsonObj, "snap_end"));
        const std::string maxCasValue = getJSONObjString(
                                cJSON_GetObjectItem(jsonObj, "max_cas"));
        cJSON *failover_json = cJSON_GetObjectItem(jsonObj, "failover_table");
        if (vb_state.compare("") == 0 || checkpoint_id.compare("") == 0
                || max_deleted_seqno.compare("") == 0) {
            logger.log(EXTENSION_LOG_WARNING, "CouchKVStore::readVBState: State"
                       " JSON doc for vbucket: %d is in the wrong format: %s, "
                       "vb state: %s, checkpoint id: %s and max deleted seqno: %s",
                       vbId, statjson.c_str(), vb_state.c_str(),
                       checkpoint_id.c_str(), max_deleted_seqno.c_str());
        } else {
            state = VBucket::fromString(vb_state.c_str());
            parseUint64(max_deleted_seqno.c_str(), &maxDeletedSeqno);
            parseUint64(checkpoint_id.c_str(), &checkpointId);

            if (snapStart.compare("") == 0) {
                lastSnapStart = highSeqno;
            } else {
                parseUint64(snapStart.c_str(), &lastSnapStart);
            }

            if (snapEnd.compare("") == 0) {
                lastSnapEnd = highSeqno;
            } else {
                parseUint64(snapEnd.c_str(), &lastSnapEnd);
            }

            if (maxCasValue.compare("") != 0) {
                parseUint64(maxCasValue.c_str(), &maxCas);

                // MB-17517: If the maxCas on disk was invalid then don't use it -
                // instead rebuild from the items we load from disk (i.e. as per
                // an upgrade from an earlier version).
                if (maxCas == static_cast<uint64_t>(-1)) {
                    logger.log(EXTENSION_LOG_WARNING,
                               "Invalid max_cas (0x%" PRIx64 ") read from '%s' "
                               "for vbucket %" PRIu16 ". Resetting max_cas to "
                               "zero.",
                        maxCas, id.buf, vbId);
                    maxCas = 0;
                }
            }

            if (failover_json) {
                char* json = cJSON_PrintUnformatted(failover_json);
                failovers.assign(json);
                cJSON_Free(json);
            }
        }
        cJSON_Delete(jsonObj);
        couchstore_free_local_document(ldoc);
    }

    delete cachedVBStates[vbId];
    cachedVBStates[vbId] = new vbucket_state(state, checkpointId,
                                             maxDeletedSeqno, highSeqno,
                                             purgeSeqno, lastSnapStart,
                                             lastSnapEnd, maxCas, failovers);

    return couchErr2EngineErr(errCode);
}

couchstore_error_t CouchKVStore::saveVBState(Db *db,
                                             const vbucket_state &vbState) {
    std::stringstream jsonState;

    jsonState << "{\"state\": \"" << VBucket::toString(vbState.state) << "\""
              << ",\"checkpoint_id\": \"" << vbState.checkpointId << "\""
              << ",\"max_deleted_seqno\": \"" << vbState.maxDeletedSeqno << "\""
              << ",\"failover_table\": " << vbState.failovers
              << ",\"snap_start\": \"" << vbState.lastSnapStart << "\""
              << ",\"snap_end\": \"" << vbState.lastSnapEnd << "\""
              << ",\"max_cas\": \"" << vbState.maxCas << "\""
              << "}";

    LocalDoc lDoc;
    lDoc.id.buf = (char *)"_local/vbstate";
    lDoc.id.size = sizeof("_local/vbstate") - 1;
    std::string state = jsonState.str();
    lDoc.json.buf = (char *)state.c_str();
    lDoc.json.size = state.size();
    lDoc.deleted = 0;

    couchstore_error_t errCode = couchstore_save_local_document(db, &lDoc);
    if (errCode != COUCHSTORE_SUCCESS) {
        logger.log(EXTENSION_LOG_WARNING,
                   "couchstore_save_local_document failed "
                   "error=%s [%s]\n", couchstore_strerror(errCode),
                   couchkvstore_strerrno(db, errCode).c_str());
    }
    return errCode;
}

int CouchKVStore::getMultiCb(Db *db, DocInfo *docinfo, void *ctx) {
    if (docinfo == nullptr) {
        throw std::invalid_argument("CouchKVStore::getMultiCb: docinfo "
                "must be non-NULL");
    }
    if (ctx == nullptr) {
        throw std::invalid_argument("CouchKVStore::getMultiCb: ctx must "
                "be non-NULL");
    }

    std::string keyStr(docinfo->id.buf, docinfo->id.size);
    GetMultiCbCtx *cbCtx = static_cast<GetMultiCbCtx *>(ctx);
    KVStoreStats& st = cbCtx->cks.getKVStoreStat();

    vb_bgfetch_queue_t::iterator qitr = cbCtx->fetches.find(keyStr);
    if (qitr == cbCtx->fetches.end()) {
        // this could be a serious race condition in couchstore,
        // log a warning message and continue
        cbCtx->cks.logger.log(EXTENSION_LOG_WARNING,
                              "Couchstore returned invalid docinfo, no pending "
                              "bgfetch has been issued for key = %s\n",
                              keyStr.c_str());
        return 0;
    }

    vb_bgfetch_item_ctx_t& bg_itm_ctx = (*qitr).second;
    bool meta_only = bg_itm_ctx.isMetaOnly;

    GetValue returnVal;

    couchstore_error_t errCode = cbCtx->cks.fetchDoc(db, docinfo, returnVal,
                                                     cbCtx->vbId, meta_only);
    if (errCode != COUCHSTORE_SUCCESS && !meta_only) {
        cbCtx->cks.logger.log(EXTENSION_LOG_WARNING,
                              "Failed to fetch data from database, vBucket=%d "
                              "key=%s error=%s [%s]", cbCtx->vbId,
                              keyStr.c_str(), couchstore_strerror(errCode),
                              couchkvstore_strerrno(db, errCode).c_str());
        st.numGetFailure++;
    }

    returnVal.setStatus(cbCtx->cks.couchErr2EngineErr(errCode));

    std::list<VBucketBGFetchItem *> &fetches = bg_itm_ctx.bgfetched_list;
    std::list<VBucketBGFetchItem *>::iterator itr = fetches.begin();

    bool return_val_ownership_transferred = false;
    for (itr = fetches.begin(); itr != fetches.end(); ++itr) {
        return_val_ownership_transferred = true;
        // populate return value for remaining fetch items with the
        // same seqid
        (*itr)->value = returnVal;
        st.readTimeHisto.add((gethrtime() - (*itr)->initTime) / 1000);
        if (errCode == COUCHSTORE_SUCCESS) {
            st.readSizeHisto.add(returnVal.getValue()->getNKey() +
                                 returnVal.getValue()->getNBytes());
        }
    }
    if (!return_val_ownership_transferred) {
        cbCtx->cks.logger.log(EXTENSION_LOG_WARNING,
                              "CouchKVStore::getMultiCb called with zero"
                              "items in bgfetched_list, vBucket=%d key=%s",
                              cbCtx->vbId, keyStr.c_str());
        delete returnVal.getValue();
    }

    return 0;
}


void CouchKVStore::closeDatabaseHandle(Db *db) {
    couchstore_error_t ret = couchstore_close_file(db);
    if (ret != COUCHSTORE_SUCCESS) {
        logger.log(EXTENSION_LOG_WARNING,
                   "couchstore_close_file failed, error=%s [%s]",
                   couchstore_strerror(ret),
                   couchkvstore_strerrno(db, ret).c_str());
    }
    ret = couchstore_free_db(db);
    if (ret != COUCHSTORE_SUCCESS) {
        logger.log(EXTENSION_LOG_WARNING,
                   "couchstore_free_db failed, error=%s [%s]",
                   couchstore_strerror(ret),
                   couchkvstore_strerrno(nullptr, ret).c_str());
    }
    st.numClose++;
}

ENGINE_ERROR_CODE CouchKVStore::couchErr2EngineErr(couchstore_error_t errCode) {
    switch (errCode) {
    case COUCHSTORE_SUCCESS:
        return ENGINE_SUCCESS;
    case COUCHSTORE_ERROR_ALLOC_FAIL:
        return ENGINE_ENOMEM;
    case COUCHSTORE_ERROR_DOC_NOT_FOUND:
        return ENGINE_KEY_ENOENT;
    case COUCHSTORE_ERROR_NO_SUCH_FILE:
    case COUCHSTORE_ERROR_NO_HEADER:
    default:
        // same as the general error return code of
        // EPBucket::getInternal
        return ENGINE_TMPFAIL;
    }
}

size_t CouchKVStore::getNumPersistedDeletes(uint16_t vbid) {
    size_t delCount = cachedDeleteCount[vbid];
    if (delCount != (size_t) -1) {
        return delCount;
    }

    Db *db = NULL;
    uint64_t rev = dbFileRevMap[vbid];
    couchstore_error_t errCode = openDB(vbid, rev, &db,
                                        COUCHSTORE_OPEN_FLAG_RDONLY);
    if (errCode == COUCHSTORE_SUCCESS) {
        DbInfo info;
        errCode = couchstore_db_info(db, &info);
        if (errCode == COUCHSTORE_SUCCESS) {
            cachedDeleteCount[vbid] = info.deleted_count;
            closeDatabaseHandle(db);
            return info.deleted_count;
        } else {
            throw std::runtime_error("CouchKVStore::getNumPersistedDeletes:"
                "Failed to read database info for vBucket = " +
                std::to_string(vbid) + " rev = " + std::to_string(rev) +
                " with error:" + couchstore_strerror(errCode));
        }
        closeDatabaseHandle(db);
    } else {
        // open failed - map couchstore error code to exception.
        std::errc ec;
        switch (errCode) {
            case COUCHSTORE_ERROR_OPEN_FILE:
                ec = std::errc::no_such_file_or_directory; break;
            default:
                ec = std::errc::io_error; break;
        }
        throw std::system_error(std::make_error_code(ec),
                                "CouchKVStore::getNumPersistedDeletes:"
            "Failed to open database file for vBucket = " +
            std::to_string(vbid) + " rev = " + std::to_string(rev) +
            " with error:" + couchstore_strerror(errCode));
    }
    return 0;
}

DBFileInfo CouchKVStore::getDbFileInfo(uint16_t vbid) {

    DbInfo info = getDbInfo(vbid);
    return DBFileInfo{info.file_size, info.space_used};
}

DBFileInfo CouchKVStore::getAggrDbFileInfo() {
    DBFileInfo kvsFileInfo;
    /**
     * Iterate over all the vbuckets to get the total.
     * If the vbucket is dead, then its value would
     * be zero.
     */
    for (uint16_t vbid = 0; vbid < numDbFiles; vbid++) {
        kvsFileInfo.fileSize += cachedFileSize[vbid].load();
        kvsFileInfo.spaceUsed += cachedSpaceUsed[vbid].load();
    }
    return kvsFileInfo;
}

size_t CouchKVStore::getNumItems(uint16_t vbid, uint64_t min_seq,
                                 uint64_t max_seq) {
    Db *db = NULL;
    uint64_t count = 0;
    uint64_t rev = dbFileRevMap[vbid];
    couchstore_error_t errCode = openDB(vbid, rev, &db,
                                        COUCHSTORE_OPEN_FLAG_RDONLY);
    if (errCode == COUCHSTORE_SUCCESS) {
        errCode = couchstore_changes_count(db, min_seq, max_seq, &count);
        if (errCode != COUCHSTORE_SUCCESS) {
            closeDatabaseHandle(db);
            throw std::runtime_error("CouchKVStore::getNumItems: Failed to "
                "get changes count for vBucket = " + std::to_string(vbid) +
                " rev = " + std::to_string(rev) +
                " with error:" + couchstore_strerror(errCode));
        }
        closeDatabaseHandle(db);
    } else {
        throw std::invalid_argument("CouchKVStore::getNumItems: Failed to "
            "open database file for vBucket = " + std::to_string(vbid) +
            " rev = " + std::to_string(rev) +
            " with error:" + couchstore_strerror(errCode));
    }
    return count;
}

size_t CouchKVStore::getItemCount(uint16_t vbid) {
    if (!isReadOnly()) {
        return cachedDocCount.at(vbid);
    }
    return getDbInfo(vbid).doc_count;
}

RollbackResult CouchKVStore::rollback(uint16_t vbid, uint64_t rollbackSeqno,
                                      std::shared_ptr<RollbackCB> cb) {
    DbHolder db(this);
    DbInfo info;
    uint64_t fileRev = dbFileRevMap[vbid];
    std::stringstream dbFileName;
    dbFileName << dbname << "/" << vbid << ".couch." << fileRev;
    couchstore_error_t errCode;

    errCode = openDB(vbid, fileRev, db.getDbAddress(),
                     (uint64_t) COUCHSTORE_OPEN_FLAG_RDONLY);

    if (errCode == COUCHSTORE_SUCCESS) {
        errCode = couchstore_db_info(db.getDb(), &info);
        if (errCode != COUCHSTORE_SUCCESS) {
<<<<<<< HEAD
            logger.log(EXTENSION_LOG_WARNING,
                       "Failed to read DB info, name=%s",
                       dbFileName.str().c_str());
            closeDatabaseHandle(db);
=======
            LOG(EXTENSION_LOG_WARNING,
                "Failed to read DB info, name=%s",
                dbFileName.str().c_str());
>>>>>>> fd43a40d
            return RollbackResult(false, 0, 0, 0);
        }
    } else {
        logger.log(EXTENSION_LOG_WARNING,
                       "Failed to open database, name=%s",
                       dbFileName.str().c_str());
        return RollbackResult(false, 0, 0, 0);
    }

    uint64_t latestSeqno = info.last_sequence;

    //Count from latest seq no to 0
    uint64_t totSeqCount = 0;
    errCode = couchstore_changes_count(db.getDb(), 0, latestSeqno, &totSeqCount);
    if (errCode != COUCHSTORE_SUCCESS) {
<<<<<<< HEAD
        logger.log(EXTENSION_LOG_WARNING, "Failed to get changes count for "
                   "rollback vBucket = %d, rev = %" PRIu64 ", error=%s [%s]",
                   vbid, fileRev,  couchstore_strerror(errCode),
                   cb_strerror().c_str());
        closeDatabaseHandle(db);
=======
        LOG(EXTENSION_LOG_WARNING, "Failed to get changes count for "
            "rollback vBucket = %d, rev = %" PRIu64 ", error=%s [%s]",
            vbid, fileRev,  couchstore_strerror(errCode),
            cb_strerror().c_str());
>>>>>>> fd43a40d
        return RollbackResult(false, 0, 0, 0);
    }

    DbHolder newdb(this);
    errCode = openDB(vbid, fileRev, newdb.getDbAddress(), 0);
    if (errCode != COUCHSTORE_SUCCESS) {
<<<<<<< HEAD
        logger.log(EXTENSION_LOG_WARNING,
                   "Failed to open database, name=%s",
                   dbFileName.str().c_str());
        closeDatabaseHandle(db);
=======
        LOG(EXTENSION_LOG_WARNING,
                "Failed to open database, name=%s",
                dbFileName.str().c_str());
>>>>>>> fd43a40d
        return RollbackResult(false, 0, 0, 0);
    }

    while (info.last_sequence > rollbackSeqno) {
        errCode = couchstore_rewind_db_header(newdb.getDb());
        if (errCode != COUCHSTORE_SUCCESS) {
            logger.log(EXTENSION_LOG_WARNING,
                       "Failed to rewind Db pointer "
                       "for couch file with vbid: %u, whose "
                       "lastSeqno: %" PRIu64 ", while trying to roll back "
                       "to seqNo: %" PRIu64 ", error=%s [%s]",
                       vbid, latestSeqno, rollbackSeqno,
                       couchstore_strerror(errCode), cb_strerror().c_str());
            //Reset the vbucket and send the entire snapshot,
            //as a previous header wasn't found.
            return RollbackResult(false, 0, 0, 0);
        }
        errCode = couchstore_db_info(newdb.getDb(), &info);
        if (errCode != COUCHSTORE_SUCCESS) {
            logger.log(EXTENSION_LOG_WARNING,
                       "Failed to read DB info, name=%s",
                dbFileName.str().c_str());
            return RollbackResult(false, 0, 0, 0);
        }
    }

    //Count from latest seq no to rollback seq no
    uint64_t rollbackSeqCount = 0;
    errCode = couchstore_changes_count(db.getDb(), info.last_sequence, latestSeqno,
                                       &rollbackSeqCount);
    if (errCode != COUCHSTORE_SUCCESS) {
<<<<<<< HEAD
        logger.log(EXTENSION_LOG_WARNING, "Failed to get changes count for "
                   "rollback vBucket = %d, rev = %" PRIu64 ", error=%s [%s]",
                   vbid, fileRev, couchstore_strerror(errCode),
                   cb_strerror().c_str());
        closeDatabaseHandle(db);
        closeDatabaseHandle(newdb);
=======
        LOG(EXTENSION_LOG_WARNING, "Failed to get changes count for "
            "rollback vBucket = %d, rev = %" PRIu64 ", error=%s [%s]",
            vbid, fileRev, couchstore_strerror(errCode), cb_strerror().c_str());
>>>>>>> fd43a40d
        return RollbackResult(false, 0, 0, 0);
    }

    if ((totSeqCount / 2) <= rollbackSeqCount) {
        //doresetVbucket flag set or rollback is greater than 50%,
        //reset the vbucket and send the entire snapshot
        return RollbackResult(false, 0, 0, 0);
    }

    cb->setDbHeader(newdb.getDb());
    std::shared_ptr<Callback<CacheLookup> > cl(new NoLookupCallback());
    ScanContext* ctx = initScanContext(cb, cl, vbid, info.last_sequence+1,
                                       DocumentFilter::ALL_ITEMS,
                                       ValueFilter::KEYS_ONLY);
    scan_error_t error = scan(ctx);
    destroyScanContext(ctx);

    if (error != scan_success) {
        return RollbackResult(false, 0, 0, 0);
    }

    readVBState(newdb.getDb(), vbid);
    cachedDeleteCount[vbid] = info.deleted_count;
    cachedDocCount[vbid] = info.doc_count;

    //Append the rewinded header to the database file
    errCode = couchstore_commit(newdb.getDb());

    if (errCode != COUCHSTORE_SUCCESS) {
        return RollbackResult(false, 0, 0, 0);
    }

    vbucket_state *vb_state = cachedVBStates[vbid];
    return RollbackResult(true, vb_state->highSeqno,
                          vb_state->lastSnapStart, vb_state->lastSnapEnd);
}

int populateAllKeys(Db *db, DocInfo *docinfo, void *ctx) {
    AllKeysCtx *allKeysCtx = (AllKeysCtx *)ctx;
    uint16_t keylen = docinfo->id.size;
    char *key = docinfo->id.buf;
    (allKeysCtx->cb)->callback(keylen, key);
    if (--(allKeysCtx->count) <= 0) {
        //Only when count met is less than the actual number of entries
        return COUCHSTORE_ERROR_CANCEL;
    }
    return COUCHSTORE_SUCCESS;
}

ENGINE_ERROR_CODE
CouchKVStore::getAllKeys(uint16_t vbid, std::string &start_key, uint32_t count,
                         std::shared_ptr<Callback<uint16_t&, char*&> > cb) {
    Db *db = NULL;
    uint64_t rev = dbFileRevMap[vbid];
    couchstore_error_t errCode = openDB(vbid, rev, &db,
                                        COUCHSTORE_OPEN_FLAG_RDONLY);
    if(errCode == COUCHSTORE_SUCCESS) {
        sized_buf ref = {NULL, 0};
        ref.buf = (char*) start_key.c_str();
        ref.size = start_key.size();
        AllKeysCtx ctx(cb, count);
        errCode = couchstore_all_docs(db, &ref, COUCHSTORE_NO_DELETES,
                                      populateAllKeys,
                                      static_cast<void *>(&ctx));
        closeDatabaseHandle(db);
        if (errCode == COUCHSTORE_SUCCESS ||
                errCode == COUCHSTORE_ERROR_CANCEL)  {
            return ENGINE_SUCCESS;
        } else {
            logger.log(EXTENSION_LOG_WARNING, "couchstore_all_docs failed for "
                       "database file of vbucket = %d rev = %" PRIu64
                       ", error=%s [%s]", vbid, rev,
                       couchstore_strerror(errCode), cb_strerror().c_str());
        }
    } else {
        logger.log(EXTENSION_LOG_WARNING, "Failed to open database file for "
                   "vbucket = %d rev = %" PRIu64 ", errCode = %u",
                   vbid, rev, errCode);

    }
    return ENGINE_FAILED;
}

void CouchKVStore::unlinkCouchFile(uint16_t vbucket,
                                   uint64_t fRev) {

    if (isReadOnly()) {
        throw std::logic_error("CouchKVStore::unlinkCouchFile: Not valid on a "
                "read-only object.");
    }
    char fname[PATH_MAX];
    try {
        checked_snprintf(fname, sizeof(fname), "%s/%d.couch.%" PRIu64,
                         dbname.c_str(), vbucket, fRev);
    } catch (std::exception& error) {
        LOG(EXTENSION_LOG_WARNING,
            "CouchKVStore::unlinkCouchFile: Failed to build filename: %s",
            fname);
        return;
    }

    if (remove(fname) == -1) {
        logger.log(EXTENSION_LOG_WARNING, "Failed to remove database file for "
                   "vbucket = %d rev = %" PRIu64 ", errCode = %u",
                   vbucket, fRev, errno);

        if (errno != ENOENT) {
            std::string file_str = fname;
            pendingFileDeletions.push(file_str);
        }
    }
}

void CouchKVStore::removeCompactFile(const std::string &dbname,
                                     uint16_t vbid,
                                     uint64_t fileRev) {

    std::string dbfile = getDBFileName(dbname, vbid, fileRev);
    std::string compact_file = dbfile + ".compact";

    if (!isReadOnly()) {
        removeCompactFile(compact_file);
    } else {
        logger.log(EXTENSION_LOG_WARNING,
                   "A read-only instance of the underlying store was not "
                   "allowed to delete a temporary file: %s",
                   compact_file.c_str());
    }
}

void CouchKVStore::removeCompactFile(const std::string &filename) {
    if (isReadOnly()) {
        throw std::logic_error("CouchKVStore::removeCompactFile: Not valid on "
                "a read-only object.");
    }

    if (access(filename.c_str(), F_OK) == 0) {
        if (remove(filename.c_str()) == 0) {
            logger.log(EXTENSION_LOG_WARNING,
                       "Removed compact file '%s'", filename.c_str());
        }
        else {
            logger.log(EXTENSION_LOG_WARNING,
                       "Warning: Failed to remove compact file '%s': %s",
                       filename.c_str(), cb_strerror().c_str());

            if (errno != ENOENT) {
                pendingFileDeletions.push(const_cast<std::string &>(filename));
            }
        }
    }
}

/* end of couch-kvstore.cc */<|MERGE_RESOLUTION|>--- conflicted
+++ resolved
@@ -2291,16 +2291,9 @@
     if (errCode == COUCHSTORE_SUCCESS) {
         errCode = couchstore_db_info(db.getDb(), &info);
         if (errCode != COUCHSTORE_SUCCESS) {
-<<<<<<< HEAD
             logger.log(EXTENSION_LOG_WARNING,
                        "Failed to read DB info, name=%s",
                        dbFileName.str().c_str());
-            closeDatabaseHandle(db);
-=======
-            LOG(EXTENSION_LOG_WARNING,
-                "Failed to read DB info, name=%s",
-                dbFileName.str().c_str());
->>>>>>> fd43a40d
             return RollbackResult(false, 0, 0, 0);
         }
     } else {
@@ -2316,40 +2309,28 @@
     uint64_t totSeqCount = 0;
     errCode = couchstore_changes_count(db.getDb(), 0, latestSeqno, &totSeqCount);
     if (errCode != COUCHSTORE_SUCCESS) {
-<<<<<<< HEAD
         logger.log(EXTENSION_LOG_WARNING, "Failed to get changes count for "
                    "rollback vBucket = %d, rev = %" PRIu64 ", error=%s [%s]",
                    vbid, fileRev,  couchstore_strerror(errCode),
                    cb_strerror().c_str());
-        closeDatabaseHandle(db);
-=======
-        LOG(EXTENSION_LOG_WARNING, "Failed to get changes count for "
-            "rollback vBucket = %d, rev = %" PRIu64 ", error=%s [%s]",
-            vbid, fileRev,  couchstore_strerror(errCode),
-            cb_strerror().c_str());
->>>>>>> fd43a40d
         return RollbackResult(false, 0, 0, 0);
     }
 
     DbHolder newdb(this);
     errCode = openDB(vbid, fileRev, newdb.getDbAddress(), 0);
     if (errCode != COUCHSTORE_SUCCESS) {
-<<<<<<< HEAD
         logger.log(EXTENSION_LOG_WARNING,
                    "Failed to open database, name=%s",
                    dbFileName.str().c_str());
-        closeDatabaseHandle(db);
-=======
-        LOG(EXTENSION_LOG_WARNING,
-                "Failed to open database, name=%s",
-                dbFileName.str().c_str());
->>>>>>> fd43a40d
         return RollbackResult(false, 0, 0, 0);
     }
 
     while (info.last_sequence > rollbackSeqno) {
         errCode = couchstore_rewind_db_header(newdb.getDb());
         if (errCode != COUCHSTORE_SUCCESS) {
+            // rewind_db_header cleans up (frees DB) on error; so
+            // reset db in DbHolder to prevent a double-free.
+            newdb.resetDb();
             logger.log(EXTENSION_LOG_WARNING,
                        "Failed to rewind Db pointer "
                        "for couch file with vbid: %u, whose "
@@ -2375,18 +2356,10 @@
     errCode = couchstore_changes_count(db.getDb(), info.last_sequence, latestSeqno,
                                        &rollbackSeqCount);
     if (errCode != COUCHSTORE_SUCCESS) {
-<<<<<<< HEAD
         logger.log(EXTENSION_LOG_WARNING, "Failed to get changes count for "
                    "rollback vBucket = %d, rev = %" PRIu64 ", error=%s [%s]",
                    vbid, fileRev, couchstore_strerror(errCode),
                    cb_strerror().c_str());
-        closeDatabaseHandle(db);
-        closeDatabaseHandle(newdb);
-=======
-        LOG(EXTENSION_LOG_WARNING, "Failed to get changes count for "
-            "rollback vBucket = %d, rev = %" PRIu64 ", error=%s [%s]",
-            vbid, fileRev, couchstore_strerror(errCode), cb_strerror().c_str());
->>>>>>> fd43a40d
         return RollbackResult(false, 0, 0, 0);
     }
 
