/* -*- Mode: C++; tab-width: 4; c-basic-offset: 4; indent-tabs-mode: nil -*- */
/*
 *     Copyright 2015 Couchbase, Inc
 *
 *   Licensed under the Apache License, Version 2.0 (the "License");
 *   you may not use this file except in compliance with the License.
 *   You may obtain a copy of the License at
 *
 *       http://www.apache.org/licenses/LICENSE-2.0
 *
 *   Unless required by applicable law or agreed to in writing, software
 *   distributed under the License is distributed on an "AS IS" BASIS,
 *   WITHOUT WARRANTIES OR CONDITIONS OF ANY KIND, either express or implied.
 *   See the License for the specific language governing permissions and
 *   limitations under the License.
 */

#ifndef SRC_TAPCONNECTION_H_
#define SRC_TAPCONNECTION_H_ 1

#include "config.h"

#include <list>
#include <map>
#include <queue>
#include <set>
#include <string>
#include <vector>

#include "logger.h"
#include "statwriter.h"
#include "vbucket.h"
#include "utility.h"

// forward decl
class ConnHandler;
class EventuallyPersistentEngine;
class TapConnMap;
class TapProducer;
class BGFetchCallback;
class CompleteBackfillOperation;
class Dispatcher;
class Item;
class VBucketFilter;

struct TapStatBuilder;
struct TapAggStatBuilder;
struct PopulateEventsBody;



#define MAX_TAP_KEEP_ALIVE 3600
#define MAX_TAKEOVER_TAP_LOG_SIZE 10
#define MINIMUM_BACKFILL_RESIDENT_THRESHOLD 0.7
#define DEFAULT_BACKFILL_RESIDENT_THRESHOLD 0.9

/**
 * A tap event that represents a change to the state of a vbucket.
 *
 * The tap stream may include other events than data mutation events,
 * but the data structures in the TapProducer does only store a key
 * for the item to store. We don't want to add more data to those elements,
 * because that could potentially consume a lot of memory (the tap queue
 * may have a lot of elements).
 */
class VBucketEvent {
public:
    /**
     * Create a new instance of the VBucketEvent and initialize
     * its members.
     * @param ev Type of event
     * @param b The bucket this event belongs to
     * @param s The state change for this event
     */
    VBucketEvent(uint16_t ev, uint16_t b, vbucket_state_t s) :
        event(ev), vbucket(b), state(s) {}
    uint16_t event;
    uint16_t vbucket;
    vbucket_state_t state;
};

/**
 * Aggregator object to count all tap stats.
 */
struct ConnCounter {
    ConnCounter()
        : conn_queue(0), totalConns(0), totalProducers(0),
          conn_queueFill(0), conn_queueDrain(0), conn_totalBytes(0), conn_queueRemaining(0),
          conn_queueBackoff(0), conn_queueBackfillRemaining(0), conn_queueItemOnDisk(0),
          conn_totalBacklogSize(0)
    {}

    ConnCounter& operator+=(const ConnCounter& other) {
        conn_queue += other.conn_queue;
        totalConns += other.totalConns;
        totalProducers += other.totalProducers;
        conn_queueFill += other.conn_queueFill;
        conn_queueDrain += other.conn_queueDrain;
        conn_totalBytes += other.conn_totalBytes;
        conn_queueRemaining += other.conn_queueRemaining;
        conn_queueBackoff += other.conn_queueBackoff;
        conn_queueBackfillRemaining += other.conn_queueBackfillRemaining;
        conn_queueItemOnDisk += other.conn_queueItemOnDisk;
        conn_totalBacklogSize += other.conn_totalBacklogSize;

        return *this;
    }

    size_t      conn_queue;
    size_t      totalConns;
    size_t      totalProducers;

    size_t      conn_queueFill;
    size_t      conn_queueDrain;
    size_t      conn_totalBytes;
    size_t      conn_queueRemaining;
    size_t      conn_queueBackoff;
    size_t      conn_queueBackfillRemaining;
    size_t      conn_queueItemOnDisk;
    size_t      conn_totalBacklogSize;
};

/**
 * Represents an item that has been sent over tap, but may need to be
 * rolled back if acks fail.
 */
class TapLogElement {

public:

    TapLogElement(uint32_t seqno, const VBucketEvent &e)
        : seqno_(seqno), event_(e.event), vbucket_(e.vbucket),
          state_(e.state) { }

    TapLogElement(uint32_t seqno, const queued_item &qi)
    {
        seqno_ = seqno;
        event_ = TAP_MUTATION;
        vbucket_ = qi->getVBucketId();
        state_ = vbucket_state_active;
        item_ = qi;

        switch(item_->getOperation()) {
        case queue_op_set:
            event_ = TAP_MUTATION;
            break;
        case queue_op_del:
            event_ = TAP_DELETION;
            break;
        case queue_op_flush:
            event_ = TAP_FLUSH;
            break;
        case queue_op_checkpoint_start:
            event_ = TAP_CHECKPOINT_START;
            break;
        case queue_op_checkpoint_end:
            event_ = TAP_CHECKPOINT_END;
            break;
        default:
            break;
        }
    }

    uint32_t seqno_;
    uint16_t event_;
    uint16_t vbucket_;

    vbucket_state_t state_;
    queued_item item_;
};

enum conn_type_t {
    TAP_CONN, //!< TAP connnection
    DCP_CONN  //!< DCP connection
};

class ConnHandler : public RCValue {
public:
    ConnHandler(EventuallyPersistentEngine& engine, const void* c,
                const std::string& name);

    virtual ~ConnHandler() {}

    virtual ENGINE_ERROR_CODE addStream(uint32_t opaque, uint16_t vbucket,
                                        uint32_t flags);

    virtual ENGINE_ERROR_CODE closeStream(uint32_t opaque, uint16_t vbucket);

    virtual ENGINE_ERROR_CODE streamEnd(uint32_t opaque, uint16_t vbucket,
                                        uint32_t flags);

    virtual ENGINE_ERROR_CODE mutation(uint32_t opaque, const void* key,
                                       uint16_t nkey, const void* value,
                                       uint32_t nvalue, uint64_t cas,
                                       uint16_t vbucket, uint32_t flags,
                                       uint8_t datatype, uint32_t locktime,
                                       uint64_t bySeqno, uint64_t revSeqno,
                                       uint32_t exptime, uint8_t nru,
                                       const void* meta, uint16_t nmeta);

    virtual ENGINE_ERROR_CODE deletion(uint32_t opaque, const void* key,
                                       uint16_t nkey, uint64_t cas,
                                       uint16_t vbucket, uint64_t bySeqno,
                                       uint64_t revSeqno, const void* meta,
                                       uint16_t nmeta);

    virtual ENGINE_ERROR_CODE expiration(uint32_t opaque, const void* key,
                                         uint16_t nkey, uint64_t cas,
                                         uint16_t vbucket, uint64_t bySeqno,
                                         uint64_t revSeqno, const void* meta,
                                         uint16_t nmeta);

    virtual ENGINE_ERROR_CODE snapshotMarker(uint32_t opaque,
                                             uint16_t vbucket,
                                             uint64_t start_seqno,
                                             uint64_t end_seqno,
                                             uint32_t flags);

    virtual ENGINE_ERROR_CODE flushall(uint32_t opaque, uint16_t vbucket);

    virtual ENGINE_ERROR_CODE setVBucketState(uint32_t opaque, uint16_t vbucket,
                                              vbucket_state_t state);

    virtual ENGINE_ERROR_CODE getFailoverLog(uint32_t opaque, uint16_t vbucket,
                                             dcp_add_failover_log callback);

    virtual ENGINE_ERROR_CODE streamRequest(uint32_t flags,
                                            uint32_t opaque,
                                            uint16_t vbucket,
                                            uint64_t start_seqno,
                                            uint64_t end_seqno,
                                            uint64_t vbucket_uuid,
                                            uint64_t snapStartSeqno,
                                            uint64_t snapEndSeqno,
                                            uint64_t *rollback_seqno,
                                            dcp_add_failover_log callback);

    virtual ENGINE_ERROR_CODE noop(uint32_t opaque);

    virtual ENGINE_ERROR_CODE bufferAcknowledgement(uint32_t opaque,
                                                    uint16_t vbucket,
                                                    uint32_t buffer_bytes);

    virtual ENGINE_ERROR_CODE control(uint32_t opaque, const void* key,
                                      uint16_t nkey, const void* value,
                                      uint32_t nvalue);

    virtual ENGINE_ERROR_CODE step(struct dcp_message_producers* producers);

    virtual ENGINE_ERROR_CODE handleResponse(
                                        protocol_binary_response_header *resp);

    EventuallyPersistentEngine& engine() {
        return engine_;
    }

    const char* logHeader() {
        return logger.prefix.c_str();
    }

    void setLogHeader(const std::string &header) {
        logger.prefix = header;
    }

    const Logger& getLogger() const;

    void releaseReference(bool force = false);

    void setSupportAck(bool ack) {
        supportAck.store(ack);
    }

    bool supportsAck() const {
        return supportAck.load();
    }

    void setSupportCheckpointSync(bool checkpointSync) {
        supportCheckpointSync_ = checkpointSync;
    }

    bool supportsCheckpointSync() const {
        return supportCheckpointSync_;
    }

    virtual const char *getType() const = 0;

    template <typename T>
    void addStat(const char *nm, const T &val, ADD_STAT add_stat, const void *c) const {
        std::stringstream tap;
        tap << name << ":" << nm;
        std::stringstream value;
        value << val;
        std::string n = tap.str();
        add_casted_stat(n.data(), value.str().data(), add_stat, c);
    }

    void addStat(const char *nm, bool val, ADD_STAT add_stat, const void *c) const {
        addStat(nm, val ? "true" : "false", add_stat, c);
    }

    virtual void addStats(ADD_STAT add_stat, const void *c) {
        addStat("type", getType(), add_stat, c);
        addStat("created", created.load(), add_stat, c);
        addStat("connected", connected.load(), add_stat, c);
        addStat("pending_disconnect", disconnect.load(), add_stat, c);
        addStat("supports_ack", supportAck.load(), add_stat, c);
        addStat("reserved", reserved.load(), add_stat, c);

        if (numDisconnects > 0) {
            addStat("disconnects", numDisconnects.load(), add_stat, c);
        }
    }

    virtual void aggregateQueueStats(ConnCounter& stats_aggregator) {
        // Empty
    }

    virtual void processedEvent(uint16_t event, ENGINE_ERROR_CODE ret) {
        (void) event;
        (void) ret;
    }

    const std::string &getName() const {
        return name;
    }

    void setName(const std::string &n) {
        name.assign(n);
    }

    bool setReserved(bool r) {
        bool inverse = !r;
        return reserved.compare_exchange_strong(inverse, r);
    }

    bool isReserved() const {
        return reserved;
    }

    const void *getCookie() const {
        return cookie.load();
    }

    void setCookie(const void *c) {
        cookie.store(const_cast<void*>(c));
    }

    void setExpiryTime(rel_time_t t) {
        expiryTime = t;
    }

    rel_time_t getExpiryTime() {
        return expiryTime;
    }

    void setLastWalkTime() {
        lastWalkTime.store(ep_current_time());
    }

    rel_time_t getLastWalkTime() {
        return lastWalkTime.load();
    }

    void setConnected(bool s) {
        if (!s) {
            ++numDisconnects;
        }
        connected.store(s);
    }

    bool isConnected() {
        return connected.load();
    }

    bool doDisconnect() {
        return disconnect.load();
    }

    virtual void setDisconnect(bool val) {
        disconnect.store(val);
    }

    static std::string getAnonName() {
        uint64_t nextConnId = counter_++;
        std::stringstream s;
        s << "eq_tapq:anon_";
        s << nextConnId;
        return s.str();
    }

    hrtime_t getConnectionToken() const {
        return connToken;
    }

protected:
    EventuallyPersistentEngine &engine_;
    EPStats &stats;
    bool supportCheckpointSync_;

    //! The logger for this connection
    Logger logger;

private:

     //! The name for this connection
    std::string name;

    //! The cookie representing this connection (provided by the memcached code)
    AtomicValue<void*> cookie;

    //! Whether or not the connection is reserved in the memcached layer
    AtomicValue<bool> reserved;

    //! Connection token created at connection instantiation time
    hrtime_t connToken;

    //! Connection creation time
    AtomicValue<rel_time_t> created;

    //! The last time this connection's step function was called
    AtomicValue<rel_time_t> lastWalkTime;

    //! Should we disconnect as soon as possible?
    AtomicValue<bool> disconnect;

    //! Is this tap conenction connected?
    AtomicValue<bool> connected;

    //! Number of times this connection was disconnected
    AtomicValue<size_t> numDisconnects;

    //! when this tap conneciton expires.
    rel_time_t expiryTime;

    //! Whether or not this connection supports acking
    AtomicValue<bool> supportAck;

    //! A counter used to generate unique names
    static AtomicValue<uint64_t> counter_;
};

enum proto_checkpoint_state {
    backfill,
    checkpoint_start,
    checkpoint_end,
    checkpoint_end_synced
};


/**
 * Checkpoint state of each vbucket in TAP or DCP stream.
 */
class CheckpointState {
public:
    CheckpointState() :
        currentCheckpointId(0), lastSeqNum(0), bgResultSize(0),
        bgJobIssued(0), bgJobCompleted(0), lastItem(false), state(backfill) {}

    CheckpointState(uint16_t vb, uint64_t checkpointId, proto_checkpoint_state s) :
        vbucket(vb), currentCheckpointId(checkpointId), lastSeqNum(0),
        bgResultSize(0), bgJobIssued(0), bgJobCompleted(0),
        lastItem(false), state(s) {}

    bool isBgFetchCompleted(void) const {
        return bgResultSize == 0 && (bgJobIssued - bgJobCompleted) == 0;
    }

    uint16_t vbucket;
    // Id of the checkpoint that is currently referenced by the given TAP client's cursor.
    uint64_t currentCheckpointId;
    // Last sequence number sent to the slave.
    uint32_t lastSeqNum;

    // Number of bg-fetched items for a given vbucket, which are ready for streaming.
    size_t bgResultSize;
    // Number of bg-fetched jobs issued for a given vbucket.
    size_t bgJobIssued;
    // Number of bg-fetched jobs completed for a given vbucket
    size_t bgJobCompleted;

    // True if the TAP cursor reaches to the last item at its current checkpoint.
    bool lastItem;
    proto_checkpoint_state state;
};


/**
 * A class containing the config parameters for TAP module.
 */
class TapConfig {
public:
    TapConfig(EventuallyPersistentEngine &e);
    uint32_t getAckWindowSize() const {
        return ackWindowSize;
    }

    uint32_t getAckInterval() const {
        return ackInterval;
    }

    rel_time_t getAckGracePeriod() const {
        return ackGracePeriod;
    }

    uint32_t getAckInitialSequenceNumber() const {
        return ackInitialSequenceNumber;
    }

    size_t getBgMaxPending() const {
        return bgMaxPending;
    }

    double getBackoffSleepTime() const {
        return backoffSleepTime;
    }

    double getRequeueSleepTime() const {
        return requeueSleepTime;
    }

    size_t getBackfillBacklogLimit() const {
        return backfillBacklogLimit;
    }

    double getBackfillResidentThreshold() const {
        return backfillResidentThreshold;
    }

protected:
    friend class TapConfigChangeListener;
    friend class EventuallyPersistentEngine;

    void setAckWindowSize(size_t value) {
        ackWindowSize = static_cast<uint32_t>(value);
    }

    void setAckInterval(size_t value) {
        ackInterval = static_cast<uint32_t>(value);
    }

    void setAckGracePeriod(size_t value) {
        ackGracePeriod = static_cast<rel_time_t>(value);
    }

    void setAckInitialSequenceNumber(size_t value) {
        ackInitialSequenceNumber = static_cast<uint32_t>(value);
    }

    void setBgMaxPending(size_t value) {
        bgMaxPending = value;
    }

    void setBackoffSleepTime(double value) {
        backoffSleepTime = value;
    }

    void setRequeueSleepTime(double value) {
        requeueSleepTime = value;
    }

    void setBackfillBacklogLimit(size_t value) {
        backfillBacklogLimit = value;
    }

    void setBackfillResidentThreshold(double value) {
        if (value < MINIMUM_BACKFILL_RESIDENT_THRESHOLD) {
            value = DEFAULT_BACKFILL_RESIDENT_THRESHOLD;
        }
        backfillResidentThreshold = value;
    }

    static void addConfigChangeListener(EventuallyPersistentEngine &engine);

private:
    // Constants used to enforce the tap ack protocol
    uint32_t ackWindowSize;
    uint32_t ackInterval;
    rel_time_t ackGracePeriod;

    /**
     * To ease testing of corner cases we need to be able to seed the
     * initial tap sequence numbers (if not we would have to wrap an uin32_t)
     */
    uint32_t ackInitialSequenceNumber;

    // Parameters to control the backoff behavior of TAP producer
    size_t bgMaxPending;
    double backoffSleepTime;
    double requeueSleepTime;

    // Parameters to control the backfill
    size_t backfillBacklogLimit;
    double backfillResidentThreshold;

    EventuallyPersistentEngine &engine;
};

/**
 * TAP stream ep-engine specific data payload
 */
class TapEngineSpecific {
public:

    // size of item revision seq number
    static const short int sizeRevSeqno;
    // size of item specific extra data
    static const short int sizeExtra;
    // size of complete specific data
    static const short int sizeTotal;

    /**
     * Read engine specific data for a given tap event type
     *
     * @param ev tap event
     * @param engine_specific input tap engine specific data
     * @param nengine size of input data (bytes)
     * @param output sequence number
     * @param extra additional item specific data
     */
    static void readSpecificData(uint16_t ev, void *engine_specific, uint16_t nengine,
                                 uint64_t *seqnum, uint8_t *extra = NULL);

    /**
     * Pack engine specific data for a given tap event type
     *
     * @param ev tap event
     * @param tp tap producer connection
     * @param seqnum item sequence number
     * @param nru value of the item replicated
     * @return size of tap engine specific data (bytes)
     */
    static uint16_t packSpecificData(uint16_t ev, TapProducer *tp, uint64_t seqnum,
                                     uint8_t nru = 0xff);
};


/**
 */
class Consumer : public ConnHandler {
private:
    AtomicValue<size_t> numDelete;
    AtomicValue<size_t> numDeleteFailed;
    AtomicValue<size_t> numFlush;
    AtomicValue<size_t> numFlushFailed;
    AtomicValue<size_t> numMutation;
    AtomicValue<size_t> numMutationFailed;
    AtomicValue<size_t> numOpaque;
    AtomicValue<size_t> numOpaqueFailed;
    AtomicValue<size_t> numVbucketSet;
    AtomicValue<size_t> numVbucketSetFailed;
    AtomicValue<size_t> numCheckpointStart;
    AtomicValue<size_t> numCheckpointStartFailed;
    AtomicValue<size_t> numCheckpointEnd;
    AtomicValue<size_t> numCheckpointEndFailed;
    AtomicValue<size_t> numUnknown;

public:
    Consumer(EventuallyPersistentEngine &theEngine, const void* cookie,
             const std::string& name);
    virtual void processedEvent(uint16_t event, ENGINE_ERROR_CODE ret);
    virtual void addStats(ADD_STAT add_stat, const void *c);
    virtual const char *getType() const { return "consumer"; };
    virtual void checkVBOpenCheckpoint(uint16_t);
    void setBackfillPhase(bool isBackfill, uint16_t vbucket);
    bool isBackfillPhase(uint16_t vbucket);
    ENGINE_ERROR_CODE setVBucketState(uint32_t opaque, uint16_t vbucket,
                                      vbucket_state_t state);
};


/*
 * auxIODispatcher/GIO task that performs a background fetch on behalf
 * of TAP/DCP.
 */
class BGFetchCallback : public GlobalTask {
public:
    BGFetchCallback(EventuallyPersistentEngine& e, const std::string &n,
                    const std::string &k, uint16_t vbid, hrtime_t token,
<<<<<<< HEAD
                    const Priority &p, double sleeptime = 0)
        : GlobalTask(&e, p, sleeptime, false),
          name(n),
          key(k),
          epe(e),
          init(gethrtime()),
          connToken(token),
          vbucket(vbid) {}
=======
                    double sleeptime = 0) :
        GlobalTask(e, TaskId::BGFetchCallback, sleeptime, false), name(n), key(k), epe(e),
        init(gethrtime()), connToken(token), vbucket(vbid)
    {
        cb_assert(epe);
    }
>>>>>>> 6403bc0e

    bool run();

    std::string getDescription() {
        std::stringstream ss;
        ss << "Fetching item from disk for tap: " << key;
        return ss.str();
    }

private:
    const std::string name;
    const std::string key;
    EventuallyPersistentEngine& epe;
    hrtime_t init;
    hrtime_t connToken;
    uint16_t vbucket;
};


class TapConsumer : public Consumer {
public:
    TapConsumer(EventuallyPersistentEngine &e, const void *c,
                const std::string &n);

    ~TapConsumer() {}

    ENGINE_ERROR_CODE mutation(uint32_t opaque, const void* key, uint16_t nkey,
                               const void* value, uint32_t nvalue, uint64_t cas,
                               uint16_t vbucket, uint32_t flags,
                               uint8_t datatype, uint32_t locktime,
                               uint64_t bySeqno, uint64_t revSeqno,
                               uint32_t exptime, uint8_t nru, const void* meta,
                               uint16_t nmeta);

    ENGINE_ERROR_CODE deletion(uint32_t opaque, const void* key, uint16_t nkey,
                               uint64_t cas, uint16_t vbucket, uint64_t bySeqno,
                               uint64_t revSeqno, const void* meta,
                               uint16_t nmeta);

    bool processCheckpointCommand(uint8_t event, uint16_t vbucket,
                                  uint64_t checkpointId);
};

class Notifiable {
public:
    Notifiable()
      : suspended(false), paused(false),
        notificationScheduled(false), notifySent(false) {}

    virtual ~Notifiable() {}

    bool isPaused() {
        return paused;
    }

    void setPaused(bool p) {
        paused.store(p);
    }

    bool isNotificationScheduled() {
        return notificationScheduled;
    }

    bool setNotificationScheduled(bool val) {
        bool inverse = !val;
        return notificationScheduled.compare_exchange_strong(inverse, val);
    }

    bool setNotifySent(bool val) {
        bool inverse = !val;
        return notifySent.compare_exchange_strong(inverse, val);
    }

    bool sentNotify() {
        return notifySent;
    }

    bool setSuspended(bool val) {
        bool inverse = !val;
        return suspended.compare_exchange_strong(inverse, val);
    }

    bool isSuspended() {
        return suspended;
    }

private:
    //! Is this tap connection in a suspended state
    AtomicValue<bool> suspended;
    //! Connection is temporarily paused?
    AtomicValue<bool> paused;
    //! Flag indicating if the notification event is scheduled
    AtomicValue<bool> notificationScheduled;
        //! Flag indicating if the pending memcached connection is notified
    AtomicValue<bool> notifySent;
};

class Producer : public ConnHandler, public Notifiable {
public:
    Producer(EventuallyPersistentEngine &engine, const void* cookie,
             const std::string& name) :
        ConnHandler(engine, cookie, name),
        Notifiable(),
        vbucketFilter(),
        totalBackfillBacklogs(0),
        reconnects(0) {}

    void addStats(ADD_STAT add_stat, const void *c);

    bool isReconnected() const {
        return reconnects > 0;
    }

    void reconnected() {
        ++reconnects;
    }

    virtual bool isTimeForNoop() = 0;

    virtual void setTimeForNoop() = 0;

    const char *getType() const { return "producer"; }

    virtual void clearQueues() = 0;

    virtual size_t getBackfillQueueSize() = 0;

    void incrBackfillRemaining(size_t incr) {
        LockHolder lh(queueLock);
        totalBackfillBacklogs += incr;
    }

    virtual void flush() = 0;

    virtual bool windowIsFull() = 0;

    const VBucketFilter &getVBucketFilter() {
        LockHolder lh(queueLock);
        return vbucketFilter;
    }

    virtual ~Producer() {}

protected:
    friend class ConnMap;

    //! Lock held during queue operations.
    Mutex queueLock;
    //! Filter for the vbuckets we want.
    VBucketFilter vbucketFilter;
    //! Total backfill backlogs
    size_t totalBackfillBacklogs;

private:
    //! Number of times this client reconnected
    uint32_t reconnects;
};

/**
 * Class used by the EventuallyPersistentEngine to keep track of all
 * information needed per Tap or DCP connection.
 */
class TapProducer : public Producer {
public:
    TapProducer(EventuallyPersistentEngine &engine,
             const void *cookie,
             const std::string &n,
             uint32_t f);

    virtual ~TapProducer() {
        delete queue;
        delete []specificData;
        delete []transmitted;
    }

    virtual void addStats(ADD_STAT add_stat, const void *c);
    virtual void processedEvent(uint16_t event, ENGINE_ERROR_CODE ret);

    void aggregateQueueStats(ConnCounter& stats_aggregator);

    void suspendedConnection_UNLOCKED(bool value);
    void suspendedConnection(bool value);

    bool isTimeForNoop();
    void setTimeForNoop();

    void completeBackfill() {
        LockHolder lh(queueLock);
        if (pendingBackfillCounter > 0) {
            --pendingBackfillCounter;
        }
        completeBackfillCommon_UNLOCKED();
    }

    void scheduleDiskBackfill() {
        LockHolder lh(queueLock);
        ++diskBackfillCounter;
    }

    void completeDiskBackfill() {
        LockHolder lh(queueLock);
        if (diskBackfillCounter > 0) {
            --diskBackfillCounter;
        }
        completeBackfillCommon_UNLOCKED();
    }

    /**
     * Invoked each time a background item fetch completes.
     */
    void completeBGFetchJob(Item *item, uint16_t vbid, bool implicitEnqueue);

    /**
     * Get the next item (e.g., checkpoint_start, checkpoint_end, tap_mutation, or
     * tap_deletion) to be transmitted.
     */
    Item *getNextItem(const void *c, uint16_t *vbucket, uint16_t &ret,
                      uint8_t &nru);

    /**
     * Find out how many items are still remaining from backfill.
     */
    size_t getBackfillRemaining() {
        LockHolder lh(queueLock);
        return getBackfillRemaining_UNLOCKED();
    }

    /**
     * Return the current backfill queue size.
     * This differs from getBackfillRemaining() that returns the approximated size
     * of total backfill backlogs.
     */
    size_t getBackfillQueueSize() {
        LockHolder lh(queueLock);
        return getBackfillQueueSize_UNLOCKED();
    }

    /**
     * Return the live replication queue size.
     */
    size_t getQueueSize() {
        LockHolder lh(queueLock);
        return getQueueSize_UNLOCKED();
    }

    void setFlagByteorderSupport(bool enable) {
        flagByteorderSupport = enable;
    }
    bool haveFlagByteorderSupport(void) const {
        return flagByteorderSupport;
    }

    void clearQueues() {
        LockHolder lh(queueLock);
        clearQueues_UNLOCKED();
    }

    bool shouldDisconnect(rel_time_t now) {
        LockHolder lh(queueLock);
        return supportsAck() && (getExpiryTime() < now) && windowIsFull();
    }

    static const char* opaqueCmdToString(uint32_t opaque_code);

protected:
    friend class EventuallyPersistentEngine;
    friend class ConnMap;
    friend class TapConnMap;
    friend class BGFetchCallback;
    friend struct TapStatBuilder;
    friend struct TapAggStatBuilder;
    friend struct PopulateEventsBody;
    friend class TapEngineSpecific;

    /**
     * Check if TAP_DUMP or TAP_TAKEOVER is completed and close the connection if
     * all messages including vbucket_state change commands are sent.
     */
    VBucketEvent checkDumpOrTakeOverCompletion();

    void completeBackfillCommon_UNLOCKED() {
        if (mayCompleteDumpOrTakeover_UNLOCKED() && idle_UNLOCKED()) {
            // There is no data for this connection..
            // Just go ahead and disconnect it.
            setDisconnect(true);
        }
    }

    /**
     * Add a new item to the tap queue. You need to hold the queue lock
     * before calling this function
     * The item may be ignored if the TapProducer got a vbucket filter
     * associated and the item's vbucket isn't part of the filter.
     *
     * @return true if the the queue was empty
     */
    bool addEvent_UNLOCKED(const queued_item &it);

    /**
     * Add a new item to the tap queue.
     * The item may be ignored if the TapProducer got a vbucket filter
     * associated and the item's vbucket isn't part of the filter.
     *
     * @return true if the the queue was empty
     */
    bool addEvent(const queued_item &it) {
        LockHolder lh(queueLock);
        return addEvent_UNLOCKED(it);
    }

    void addLogElement_UNLOCKED(const queued_item &qi) {
        if (supportsAck()) {
            TapLogElement log(seqno, qi);
            ackLog_.push_back(log);
            stats.memOverhead.fetch_add(sizeof(TapLogElement));
        }
    }

    void addLogElement(const queued_item &qi) {
        LockHolder lh(queueLock);
        addLogElement_UNLOCKED(qi);
    }

    void addLogElement_UNLOCKED(const VBucketEvent &e) {
        if (supportsAck()) {
            // add to the log!
            TapLogElement log(seqno, e);
            ackLog_.push_back(log);
            stats.memOverhead.fetch_add(sizeof(TapLogElement));
        }
    }

    /**
     * Get the next item from the queue that has items fetched from memory.
     */
    queued_item nextFgFetched_UNLOCKED(bool &shouldPause);

    void addVBucketHighPriority_UNLOCKED(VBucketEvent &ev) {
        vBucketHighPriority.push(ev);
    }


    /**
     * Add a new high priority VBucketEvent to this TapProducer. A high
     * priority VBucketEvent will bypass the the normal queue of events to
     * be sent to the client, and be sent the next time it is possible to
     * send data over the tap connection.
     */
    void addVBucketHighPriority(VBucketEvent &ev) {
        LockHolder lh(queueLock);
        addVBucketHighPriority_UNLOCKED(ev);
    }

    /**
     * Get the next high priority VBucketEvent for this TapProducer
     */
    VBucketEvent nextVBucketHighPriority_UNLOCKED();

    VBucketEvent nextVBucketHighPriority() {
        LockHolder lh(queueLock);
        return nextVBucketHighPriority_UNLOCKED();
    }

    void addVBucketLowPriority_UNLOCKED(VBucketEvent &ev) {
        vBucketLowPriority.push(ev);
    }

    /**
     * Add a new low priority VBucketEvent to this TapProducer. A low
     * priority VBucketEvent will only be sent when the tap connection
     * doesn't have any other events to send.
     */
    void addVBucketLowPriority(VBucketEvent &ev) {
        LockHolder lh(queueLock);
        addVBucketLowPriority_UNLOCKED(ev);
    }

    /**
     * Get the next low priority VBucketEvent for this TapProducer.
     */
    VBucketEvent nextVBucketLowPriority_UNLOCKED();

    VBucketEvent nextVBucketLowPriority() {
        LockHolder lh(queueLock);
        return nextVBucketLowPriority_UNLOCKED();
    }

    void addCheckpointMessage_UNLOCKED(const queued_item &qi) {
        checkpointMsgs.push(qi);
    }

    /**
     * Add a checkpoint start / end message to the checkpoint message queue. These messages
     * are used for synchronizing checkpoints between tap producer and consumer.
     */
    void addCheckpointMessage(const queued_item &qi) {
        LockHolder lh(queueLock);
        addCheckpointMessage_UNLOCKED(qi);
    }

    queued_item nextCheckpointMessage_UNLOCKED();

    queued_item nextCheckpointMessage() {
        LockHolder lh(queueLock);
        return nextCheckpointMessage_UNLOCKED();
    }

    bool hasItemFromVBHashtable_UNLOCKED() {
        return !queue->empty() || hasNextFromCheckpoints_UNLOCKED();
    }

    bool hasItemFromDisk_UNLOCKED() {
        return !backfilledItems.empty();
    }

    bool emptyQueue_UNLOCKED() {
        return !hasItemFromDisk_UNLOCKED() && (bgJobIssued - bgJobCompleted) == 0 &&
            !hasItemFromVBHashtable_UNLOCKED();
    }

    bool idle_UNLOCKED() {
        return emptyQueue_UNLOCKED() && vBucketLowPriority.empty() &&
            vBucketHighPriority.empty() && checkpointMsgs.empty() && ackLog_.empty();
    }

    bool idle() {
        LockHolder lh(queueLock);
        return idle_UNLOCKED();
    }

    bool hasItemFromDisk() {
        LockHolder lh(queueLock);
        return hasItemFromDisk_UNLOCKED();
    }

    bool hasItemFromVBHashtable() {
        LockHolder lh(queueLock);
        return hasItemFromVBHashtable_UNLOCKED();
    }

    bool emptyQueue() {
        LockHolder lh(queueLock);
        return emptyQueue_UNLOCKED();
    }

    size_t getBackfillRemaining_UNLOCKED();

    size_t getBackfillQueueSize_UNLOCKED();

    size_t getQueueSize_UNLOCKED();

    size_t getQueueMemory() {
        return queueMemSize;
    }

    size_t getRemaingOnDisk() {
        LockHolder lh(queueLock);
        return bgJobIssued - bgJobCompleted;
    }

    size_t getQueueFillTotal() {
        return queueFill;
    }

    size_t getQueueDrainTotal() {
        return queueDrain;
    }

    size_t getQueueBackoff() {
        return numTapNack;
    }

    /**
     * Get the total number of remaining items from all checkpoints.
     */
    size_t getRemainingOnCheckpoints_UNLOCKED();
    size_t getRemainingOnCheckpoints() {
        LockHolder lh(queueLock);
        return getRemainingOnCheckpoints_UNLOCKED();
    }

    bool hasNextFromCheckpoints_UNLOCKED();
    bool hasNextFromCheckpoints() {
        LockHolder lh(queueLock);
        return hasNextFromCheckpoints_UNLOCKED();
    }

    /**
     * Get the next item from the queue that has items fetched from disk.
     */
    Item* nextBgFetchedItem_UNLOCKED();

    void flush();

    bool shouldFlush() {
        bool ret = pendingFlush;
        pendingFlush = false;
        return ret;
    }

    // This method is called while holding the tapNotifySync lock.
    void appendQueue(std::list<queued_item> *q);

    bool isPendingDiskBackfill() {
        LockHolder lh(queueLock);
        return diskBackfillCounter > 0;
    }

    /**
     * A backfill is pending if the backfill thread is still running
     */
    bool isPendingBackfill_UNLOCKED() {
        return doRunBackfill || pendingBackfillCounter > 0 || diskBackfillCounter > 0;
    }

    bool isPendingBackfill() {
        LockHolder lh(queueLock);
        return isPendingBackfill_UNLOCKED();
    }

    /**
     * Items from backfill are all successfully transmitted to the destination?
     */
    bool isBackfillCompleted_UNLOCKED() {
        return backfillCompleted;
    }

    bool isBackfillCompleted() {
        LockHolder lh(queueLock);
        return isBackfillCompleted_UNLOCKED();
    }

    void scheduleBackfill_UNLOCKED(const std::vector<uint16_t> &vblist);

    void scheduleBackfill(const std::vector<uint16_t> &vblist) {
        LockHolder lh(queueLock);
        scheduleBackfill_UNLOCKED(vblist);
    }

    bool runBackfill(VBucketFilter &vbFilter);

    /**
     * True if the TAP producer doesn't have any queued items and is ready for
     * for completing TAP_DUMP or TAP_VBUCKET_TAKEOVER.
     */
    bool mayCompleteDumpOrTakeover_UNLOCKED(void) {
        return (dumpQueue || doTakeOver) && isBackfillCompleted_UNLOCKED() &&
            emptyQueue_UNLOCKED();
    }

    bool mayCompleteDumpOrTakeover(void) {
        LockHolder lh(queueLock);
        return mayCompleteDumpOrTakeover_UNLOCKED();
    }

    /**
     * Queue an item to be background fetched.
     *
     * @param key the item's key
     * @param id the disk id of the item to fetch
     * @param vb the vbucket ID
     */
    void queueBGFetch_UNLOCKED(const std::string &key, uint64_t id,
                               uint16_t vb);

    ENGINE_ERROR_CODE processAck(uint32_t seqno, uint16_t status, const std::string &msg);

    /**
     * Is the tap ack window full?
     * @return true if the window is full and no more items should be sent
     */
    bool windowIsFull();

    /**
     * Should we request an ack for this message?
     * @param event the event type for this message
     * @param vbucket the vbucket Id for this message
     * @return true if we should request an ack (and start a new sequence)
     */
    virtual bool requestAck(uint16_t event, uint16_t vbucket);

    /**
     * Get the current tap sequence number.
     */
    uint32_t getSeqno() {
        return seqno;
    }

    /**
     * Rollback the tap stream to the last ack
     */
    void rollback();


    void encodeVBucketStateTransition(const VBucketEvent &ev, void **es,
                                      uint16_t *nes, uint16_t *vbucket) const;

    void evaluateFlags();

    bool waitForCheckpointMsgAck();

    bool waitForOpaqueMsgAck();

    void setTakeOverCompletionPhase(bool completionPhase) {
        takeOverCompletionPhase = completionPhase;
    }

    bool checkBackfillCompletion_UNLOCKED();
    bool checkBackfillCompletion() {
        LockHolder lh(queueLock);
        return checkBackfillCompletion_UNLOCKED();
    }

    void setBackfillAge(uint64_t age, bool reconnect);

    void setVBucketFilter(const std::vector<uint16_t> &vbuckets,
                          bool notifyCompletion = false);

    bool checkVBucketFilter(uint16_t vbucket) {
        LockHolder lh(queueLock);
        return vbucketFilter(vbucket);
    }

    /**
     * Register the unified queue cursor for this producer.
     */
    void registerCursor(const std::map<uint16_t, uint64_t> &lastCheckpointIds);

    size_t getTapAckLogSize(void) {
        LockHolder lh(queueLock);
        return ackLog_.size();
    }

    void reschedule_UNLOCKED(const std::list<TapLogElement>::iterator &iter);

    void clearQueues_UNLOCKED();

    //! Queue of live stream items that needs to be sent
    std::list<queued_item> *queue;
    //! Live stream queue size
    size_t queueSize;
    //! Queue of items backfilled from disk
    std::queue<Item*> backfilledItems;
    //! List of items that are waiting for acks from the client
    std::list<TapLogElement> ackLog_;

    //! Keeps track of items transmitted per VBucket
    AtomicValue<size_t> *transmitted;

    //! VBucket status messages immediately (before userdata)
    std::queue<VBucketEvent> vBucketHighPriority;
    //! VBucket status messages sent when there is nothing else to send
    std::queue<VBucketEvent> vBucketLowPriority;

    //! Checkpoint start and end messages
    std::queue<queued_item> checkpointMsgs;
    //! Checkpoint state per vbucket
    std::map<uint16_t, CheckpointState> checkpointState_;

    //! Flags passed by the client
    uint32_t flags;
    //! Dump and disconnect?
    bool dumpQueue;
    //! Number of records fetched from this stream since the
    size_t recordsFetched;
    //! Number of records skipped due to changing the filter on the connection
    AtomicValue<size_t> recordsSkipped;
    //! Do we have a pending flush command?
    bool pendingFlush;
    //! Backfill age for the connection
    uint64_t backfillAge;

    //! Take over and disconnect?
    bool doTakeOver;
    //! Take over completion phase?
    bool takeOverCompletionPhase;

    //! Should a new backfill task be scheduled now?
    bool doRunBackfill;
    //! True if items from backfill are all successfully transmitted to the destination.
    bool backfillCompleted;
    //! Number of pending backfill tasks
    size_t pendingBackfillCounter;
    //! Number of vbuckets that are currently scheduled for disk backfill.
    size_t diskBackfillCounter;

    //! Filter for the vbuckets that require backfill by the next backfill task
    VBucketFilter backFillVBucketFilter;
    //! vbuckets that are being backfilled by the current backfill session
    std::set<uint16_t> backfillVBuckets;

    AtomicValue<size_t> bgResultSize;
    AtomicValue<size_t> bgJobIssued;
    AtomicValue<size_t> bgJobCompleted;
    AtomicValue<size_t> numTapNack;
    AtomicValue<size_t> queueMemSize;
    AtomicValue<size_t> queueFill;
    AtomicValue<size_t> queueDrain;
    AtomicValue<size_t> checkpointMsgCounter;
    AtomicValue<size_t> opaqueMsgCounter;

    //! Current tap sequence number (for ack's)
    uint32_t seqno;
    //! The last tap sequence number received
    uint32_t seqnoReceived;
    //! The last tap sequence number for which an ack is requested
    uint32_t seqnoAckRequested;

    //! tap opaque command code.
    uint32_t opaqueCommandCode;

    //! Textual representation of the vbucket filter.
    std::string filterText;
    //! Textual representation of the flags..
    std::string flagsText;

    AtomicValue<rel_time_t> lastMsgTime;

    bool isLastAckSucceed;
    bool isSeqNumRotated;

    //! Should we send a NOOP message now?
    AtomicValue<bool> noop;
    size_t numNoops;

    //! Does the Tap Consumer know about the byteorder bug for the flags
    bool flagByteorderSupport;

    //! EP-engine specific item info
    uint8_t *specificData;
    //! Timestamp of backfill start
    time_t backfillTimestamp;

    DISALLOW_COPY_AND_ASSIGN(TapProducer);
};

#endif  // SRC_TAPCONNECTION_H_<|MERGE_RESOLUTION|>--- conflicted
+++ resolved
@@ -676,23 +676,14 @@
 public:
     BGFetchCallback(EventuallyPersistentEngine& e, const std::string &n,
                     const std::string &k, uint16_t vbid, hrtime_t token,
-<<<<<<< HEAD
-                    const Priority &p, double sleeptime = 0)
-        : GlobalTask(&e, p, sleeptime, false),
+                    double sleeptime = 0)
+        : GlobalTask(&e, TaskId::BGFetchCallback, sleeptime, false),
           name(n),
           key(k),
           epe(e),
           init(gethrtime()),
           connToken(token),
           vbucket(vbid) {}
-=======
-                    double sleeptime = 0) :
-        GlobalTask(e, TaskId::BGFetchCallback, sleeptime, false), name(n), key(k), epe(e),
-        init(gethrtime()), connToken(token), vbucket(vbid)
-    {
-        cb_assert(epe);
-    }
->>>>>>> 6403bc0e
 
     bool run();
 
