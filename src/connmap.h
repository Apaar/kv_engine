--- conflicted
+++ resolved
@@ -551,7 +551,6 @@
 
     std::list<connection_t> deadConnections;
 
-<<<<<<< HEAD
     SpinLock numBackfillsLock;
     /* Db file memory */
     static const uint32_t dbFileMem;
@@ -563,10 +562,8 @@
     static const uint8_t numBackfillsMemThreshold;
     /* Total memory used by all DCP consumer buffers */
     AtomicValue<size_t> aggrDcpConsumerBufferSize;
-    DcpProducerNotifier* producerNotifier;
-=======
+
     ExTask producerNotifier;
->>>>>>> c8ce24bc
 
     std::deque<DcpProducerNotification> notifications;
     Mutex notificationsLock;
