/* -*- Mode: C++; tab-width: 4; c-basic-offset: 4; indent-tabs-mode: nil -*- */
/*
 *     Copyright 2010 Couchbase, Inc
 *
 *   Licensed under the Apache License, Version 2.0 (the "License");
 *   you may not use this file except in compliance with the License.
 *   You may obtain a copy of the License at
 *
 *       http://www.apache.org/licenses/LICENSE-2.0
 *
 *   Unless required by applicable law or agreed to in writing, software
 *   distributed under the License is distributed on an "AS IS" BASIS,
 *   WITHOUT WARRANTIES OR CONDITIONS OF ANY KIND, either express or implied.
 *   See the License for the specific language governing permissions and
 *   limitations under the License.
 */

#ifndef SRC_TAPCONNMAP_H_
#define SRC_TAPCONNMAP_H_ 1

#include "config.h"

#include <iterator>
#include <list>
#include <map>
#include <set>
#include <string>
#include <vector>

#include "locks.h"
#include "syncobject.h"
#include "tapconnection.h"
#include "atomicqueue.h"
#include "dcp-consumer.h"
#include "dcp-producer.h"

// Forward declaration
class ConnNotifier;
class TapConsumer;
class TapProducer;
class Item;
class EventuallyPersistentEngine;

typedef RCPtr<ConnHandler> connection_t;
/**
 * Base class for operations performed on tap connections.
 *
 * @see TapConnMap::performTapOp
 */
template <typename V>
class TapOperation {
public:
    virtual ~TapOperation() {}
    virtual void perform(TapProducer *tc, V arg) = 0;
};

/**
 * Indicate the tap operation is complete.
 */
class CompleteBackfillTapOperation : public TapOperation<void*> {
public:
    void perform(TapProducer *tc, void* arg);
};

/**
 * Indicate that we are going to schedule a tap disk backfill for a given vbucket.
 */
class ScheduleDiskBackfillTapOperation : public TapOperation<void*> {
public:
    void perform(TapProducer *tc, void* arg);
};

/**
 * Indicate the tap backfill disk stream thing is complete for a given vbucket.
 */
class CompleteDiskBackfillTapOperation : public TapOperation<void*> {
public:
    void perform(TapProducer *tc, void* arg);
};

/**
 * Complete a bg fetch job and give the item to the given tap connection.
 */
class CompletedBGFetchTapOperation : public TapOperation<Item*> {
public:
    CompletedBGFetchTapOperation(hrtime_t token, uint16_t vb, bool ie=false) :
        connToken(token), vbid(vb), implicitEnqueue(ie) {}

    void perform(TapProducer *tc, Item* arg);
private:
    hrtime_t connToken;
    uint16_t vbid;
    bool implicitEnqueue;
};

class TAPSessionStats {
public:
    TAPSessionStats() : normalShutdown(true) {}

    bool wasReplicationCompleted(const std::string &name) const;

    void clearStats(const std::string &name);

    bool normalShutdown;
    std::map<std::string, std::string> stats;
};


/**
 * Connection notifier type.
 */
enum conn_notifier_type {
    TAP_CONN_NOTIFIER, //!< TAP connection notifier
    DCP_CONN_NOTIFIER  //!< DCP connection notifier
};

/**
 * A collection of tap or dcp connections.
 */
class ConnMap {
public:
    ConnMap(EventuallyPersistentEngine &theEngine);
    virtual ~ConnMap();

    void initialize(conn_notifier_type ntype);

    Consumer *newConsumer(const void* c);

    /**
     * Disconnect a connection by its cookie.
     */
    virtual void disconnect(const void *cookie) = 0;

    /**
     * Call a function on each connection.
     */
    template <typename Fun>
    void each(Fun f) {
        LockHolder lh(connsLock);
        each_UNLOCKED(f);
    }

    /**
     * Call a function on each connection *without* a lock.
     */
    template <typename Fun>
    void each_UNLOCKED(Fun f) {
        std::for_each(all.begin(), all.end(), f);
    }

    /**
     * Return the number of connections for which this predicate is true.
     */
    template <typename Fun>
    size_t count_if(Fun f) {
        LockHolder lh(connsLock);
        return count_if_UNLOCKED(f);
    }

    /**
     * Return the number of connections for which this predicate is
     * true *without* a lock.
     */
    template <typename Fun>
    size_t count_if_UNLOCKED(Fun f) {
        return static_cast<size_t>(std::count_if(all.begin(), all.end(), f));
    }

    /**
     * Purge dead connections or identify paused connections that should send
     * NOOP messages to their destinations.
     */
    virtual void manageConnections() = 0;

    connection_t findByName(const std::string &name);

    virtual void shutdownAllConnections() = 0;

    void updateVBConnections(connection_t &conn,
                             const std::vector<uint16_t> &vbuckets);

    virtual void removeVBConnections(connection_t &conn);

    void addVBConnByVBId(connection_t &conn, int16_t vbid);

    void removeVBConnByVBId_UNLOCKED(connection_t &conn, int16_t vbid);

    void removeVBConnByVBId(connection_t &conn, int16_t vbid);

    /**
     * Notify a given paused Producer.
     *
     * @param tc Producer to be notified
     * @param schedule true if a notification event is pushed into a queue.
     *        Otherwise, directly notify the paused connection.
     */
    void notifyPausedConnection(connection_t conn, bool schedule = false);

    void notifyAllPausedConnections();
    bool notificationQueueEmpty();

    EventuallyPersistentEngine& getEngine() {
        return engine;
    }

protected:

    connection_t findByName_UNLOCKED(const std::string &name);

    // Synchronises notifying and releasing connections.
    // Guards modifications to connection_t objects in {map_} / {all}.
    // See also: {connLock}
    Mutex                                    releaseLock;

    // Synchonises access to the {map_} and {all} members, i.e. adding
    // removing connections.
    // Actual modification of the underlying
    // ConnHandler objects is guarded by {releaseLock}.
    Mutex                                    connsLock;

    std::map<const void*, connection_t>      map_;
    std::list<connection_t>                  all;

    SpinLock *vbConnLocks;
    std::vector<std::list<connection_t> > vbConns;

    /* Handle to the engine who owns us */
    EventuallyPersistentEngine &engine;

    AtomicQueue<connection_t> pendingNotifications;
    ConnNotifier *connNotifier_;

    static size_t vbConnLockNum;
};

/**
 * Connection notifier that wakes up paused connections.
 */
class ConnNotifier {
public:
    ConnNotifier(conn_notifier_type ntype, ConnMap &cm)
        : notifier_type(ntype), connMap(cm), task(0),
          pendingNotification(false)  { }

    void start();

    void stop();

    void wake();

    void notifyMutationEvent();

    bool notifyConnections();

    conn_notifier_type getNotifierType() const {
        return notifier_type;
    }

private:
    static const double DEFAULT_MIN_STIME;

    conn_notifier_type notifier_type;
    ConnMap &connMap;
    AtomicValue<size_t> task;
    AtomicValue<bool> pendingNotification;
};

class TapConnMap : public ConnMap {

public:

    TapConnMap(EventuallyPersistentEngine &theEngine);

    /**
     * Find or build a tap connection for the given cookie and with
     * the given name.
     */
    TapProducer *newProducer(const void* cookie,
                             const std::string &name,
                             uint32_t flags,
                             uint64_t backfillAge,
                             int tapKeepAlive,
                             const std::vector<uint16_t> &vbuckets,
                             const std::map<uint16_t, uint64_t> &lastCheckpointIds);


    /**
     * Create a new consumer and add it in the list of TapConnections
     * @param e the engine
     * @param c the cookie representing the client
     * @return Pointer to the nw tap connection
     */
    TapConsumer *newConsumer(const void* c);

    void manageConnections();

    /**
     * Notify the paused connections that are responsible for replicating
     * a given vbucket.
     * @param vbid vbucket id
     */
    void notifyVBConnections(uint16_t vbid);

    /**
     * Set some backfilled events for a named conn.
     */
    bool setEvents(const std::string &name, std::list<queued_item> *q);

    void resetReplicaChain();

    /**
     * Get the size of the named backfill queue.
     *
     * @return the size, or -1 if we can't find the queue
     */
    ssize_t backfillQueueDepth(const std::string &name);

    void incrBackfillRemaining(const std::string &name,
                               size_t num_backfill_items);

    void shutdownAllConnections();

    void disconnect(const void *cookie);

    void scheduleBackfill(const std::set<uint16_t> &backfillVBuckets);

    bool isBackfillCompleted(std::string &name);

    /**
     * Add an event to all tap connections telling them to flush their
     * items.
     */
    void addFlushEvent();

    /**
     * Change the vbucket filter for a given TAP producer
     * @param name TAP producer name
     * @param vbuckets a new vbucket filter
     * @param checkpoints last closed checkpoint ids for a new vbucket filter
     * @return true if the TAP producer's vbucket filter is changed successfully
     */
    bool changeVBucketFilter(const std::string &name,
                             const std::vector<uint16_t> &vbuckets,
                             const std::map<uint16_t, uint64_t> &checkpoints);

    /**
     * Load TAP-related stats from the previous engine sessions
     *
     * @param session_stats all the stats from the previous engine sessions
     */
    void loadPrevSessionStats(const std::map<std::string, std::string> &session_stats);

    /**
     * Check if the given TAP producer completed the replication before
     * shutdown or crash.
     *
     * @param name TAP producer's name
     * @return true if the replication from the given TAP producer was
     * completed before shutdown or crash.
     */
    bool prevSessionReplicaCompleted(const std::string &name) {
        return prevSessionStats.wasReplicationCompleted(name);
    }

    bool checkConnectivity(const std::string &name);

    bool closeConnectionByName(const std::string &name);

    bool mapped(connection_t &tc);

    /**
     * Perform a TapOperation for a named tap connection while holding
     * appropriate locks.
     *
     * @param name the name of the tap connection to run the op
     * @param tapop the operation to perform
     * @param arg argument for the tap operation
     *
     * @return true if the tap connection was valid and the operation
     *         was performed
     */
    template <typename V>
    bool performOp(const std::string &name, TapOperation<V> &tapop, V arg) {
        bool ret(true);
        LockHolder lh(connsLock);

        connection_t tc = findByName_UNLOCKED(name);
        if (tc.get()) {
            TapProducer *tp = dynamic_cast<TapProducer*>(tc.get());
            if (tp == nullptr) {
                throw std::logic_error(
                        "TapConnMap::performOp: name (which is " + name +
                        ") refers to a connection_t which is not a TapProducer. "
                        "Connection logHeader is '" + tc.get()->logHeader() + "'");
            }
            tapop.perform(tp, arg);
            lh.unlock();
            notifyPausedConnection(tp, false);
        } else {
            ret = false;
        }

        return ret;
    }

    size_t getNoopInterval() const {
        return noopInterval_;
    }

    void setNoopInterval(size_t value) {
        noopInterval_ = value;
        nextNoop_ = 0;
    }

private:

    /**
     * Clear all the session stats for a given TAP producer
     *
     * @param name TAP producer's name
     */
    void clearPrevSessionStats(const std::string &name) {
        prevSessionStats.clearStats(name);
    }

    void getExpiredConnections_UNLOCKED(std::list<connection_t> &deadClients);

    void removeTapCursors_UNLOCKED(TapProducer *tp);

    bool closeConnectionByName_UNLOCKED(const std::string &name);

    TAPSessionStats prevSessionStats;
    size_t noopInterval_;
    size_t nextNoop_;

};


class DcpConnMap : public ConnMap {

public:

    DcpConnMap(EventuallyPersistentEngine &engine);

    /**
     * Find or build a dcp connection for the given cookie and with
     * the given name.
     */
    DcpProducer *newProducer(const void* cookie, const std::string &name,
                             bool notifyOnly);


    /**
     * Create a new consumer and add it in the list of TapConnections
     * @param e the engine
     * @param c the cookie representing the client
     * @return Pointer to the new dcp connection
     */
    DcpConsumer *newConsumer(const void* cookie, const std::string &name);

    void notifyVBConnections(uint16_t vbid, uint64_t bySeqno);

    void notifyBackfillManagerTasks();

    void removeVBConnections(connection_t &conn);

    void vbucketStateChanged(uint16_t vbucket, vbucket_state_t state);

    void shutdownAllConnections();

    /**
     * Closes the stream with the specified name.
     * Returns true if the stream was closed (based on eligibility).
     */
    bool closeSlowStream(uint16_t vbid, const std::string &name);

    void disconnect(const void *cookie);

    void manageConnections();

    bool canAddBackfillToActiveQ();

    void decrNumActiveSnoozingBackfills();

    void updateMaxActiveSnoozingBackfills(size_t maxDataSize);

    uint16_t getNumActiveSnoozingBackfills () {
        SpinLockHolder lh(&numBackfillsLock);
        return numActiveSnoozingBackfills;
    }

    uint16_t getMaxActiveSnoozingBackfills () {
        SpinLockHolder lh(&numBackfillsLock);
        return maxActiveSnoozingBackfills;
    }

    ENGINE_ERROR_CODE addPassiveStream(ConnHandler& conn, uint32_t opaque,
                                       uint16_t vbucket, uint32_t flags);

    /* Use this only for any quick direct stats from DcpConnMap. To collect
       individual conn stats from conn lists please use ConnStatBuilder */
    void addStats(ADD_STAT add_stat, const void *c);

    /* Updates the minimum compression ratio to be achieved for docs by
     * all the producers, which will be in effect if the producer side
     * value compression is enabled */
    void updateMinCompressionRatioForProducers(float value);

    float getMinCompressionRatio();

    bool notifyProducers();
    bool notificationsPending() {
        LockHolder lh(notificationsLock);
        return !notifications.empty();
    }

    void startProducerNotifier();
    void wakeProducerNotifier();

private:

    class DcpProducerNotifier : public GlobalTask {
    public:
        DcpProducerNotifier(EventuallyPersistentEngine *e,
                            DcpConnMap &dcm) :
            GlobalTask(e, Priority::TapConnNotificationPriority, INT_MAX, true),
            dcpConnMap(dcm),
            notified(false),
            iterationsBeforeYield(e->getConfiguration()
                                  .getDcpProducerNotifierYieldLimit()) {}

        std::string getDescription() {
            std::string rv("Notifying DCP producers on store operations");
            return rv;
        }

        bool run();

        bool wakeMeUp() {
            bool expected = false;
            return notified.compare_exchange_strong(expected, true);
        }

    private:
        DcpConnMap &dcpConnMap;
        AtomicValue<bool> notified;
        size_t iterationsBeforeYield;
    };

    struct DcpProducerNotification {
        uint16_t vbid;
        uint64_t seqno;
    };

    void addNotification(uint16_t vbid, uint64_t bySeqno);
    bool getNextNotification(uint16_t& vbid, uint64_t& seqno);

    bool isPassiveStreamConnected_UNLOCKED(uint16_t vbucket);

    void disconnect_UNLOCKED(const void *cookie);

    void closeAllStreams_UNLOCKED();

    void cancelAllTasks_UNLOCKED();

    std::list<connection_t> deadConnections;

    SpinLock numBackfillsLock;
    /* Db file memory */
    static const uint32_t dbFileMem;
    uint16_t numActiveSnoozingBackfills;
    uint16_t maxActiveSnoozingBackfills;
    /* Max num of backfills we want to have irrespective of memory */
    static const uint16_t numBackfillsThreshold;
    /* Max percentage of memory we want backfills to occupy */
    static const uint8_t numBackfillsMemThreshold;
<<<<<<< HEAD

    AtomicValue<float> minCompressionRatioForProducer;
=======
    /* Total memory used by all DCP consumer buffers */
    AtomicValue<size_t> aggrDcpConsumerBufferSize;

    ExTask producerNotifier;

    std::deque<DcpProducerNotification> notifications;
    Mutex notificationsLock;
>>>>>>> 270bdac3
};


#endif  // SRC_TAPCONNMAP_H_<|MERGE_RESOLUTION|>--- conflicted
+++ resolved
@@ -20,6 +20,7 @@
 
 #include "config.h"
 
+#include <climits>
 #include <iterator>
 #include <list>
 #include <map>
@@ -27,12 +28,13 @@
 #include <string>
 #include <vector>
 
+#include "ep_engine.h"
 #include "locks.h"
 #include "syncobject.h"
 #include "tapconnection.h"
 #include "atomicqueue.h"
-#include "dcp-consumer.h"
-#include "dcp-producer.h"
+#include "dcp/consumer.h"
+#include "dcp/producer.h"
 
 // Forward declaration
 class ConnNotifier;
@@ -574,10 +576,9 @@
     static const uint16_t numBackfillsThreshold;
     /* Max percentage of memory we want backfills to occupy */
     static const uint8_t numBackfillsMemThreshold;
-<<<<<<< HEAD
 
     AtomicValue<float> minCompressionRatioForProducer;
-=======
+
     /* Total memory used by all DCP consumer buffers */
     AtomicValue<size_t> aggrDcpConsumerBufferSize;
 
@@ -585,7 +586,6 @@
 
     std::deque<DcpProducerNotification> notifications;
     Mutex notificationsLock;
->>>>>>> 270bdac3
 };
 
 
