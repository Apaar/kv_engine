/* -*- Mode: C++; tab-width: 4; c-basic-offset: 4; indent-tabs-mode: nil -*- */
/*
 *   you may not use this file except in compliance with the License.
 *   You may obtain a copy of the License at
 *
 *       http://www.apache.org/licenses/LICENSE-2.0
 *
 *   Unless required by applicable law or agreed to in writing, software
 *   distributed under the License is distributed on an "AS IS" BASIS,
 *   WITHOUT WARRANTIES OR CONDITIONS OF ANY KIND, either express or implied.
 *   See the License for the specific language governing permissions and
 *   limitations under the License.
 */

#ifndef SRC_EP_H_
#define SRC_EP_H_ 1

#include "config.h"

#include "ep_types.h"
#include "executorpool.h"
#include "stored-value.h"
#include "task_type.h"
#include "vbucket.h"
#include "vbucketmap.h"
#include "utility.h"
#include "kvbucket.h"

/**
 * VBucket visitor callback adaptor.
 */
class VBCBAdaptor : public GlobalTask {
public:

    VBCBAdaptor(EPBucket* s, TaskId id,
                std::shared_ptr<VBucketVisitor> v, const char *l,
                double sleep=0);

    std::string getDescription() {
        std::stringstream rv;
        rv << label << " on vb " << currentvb.load();
        return rv.str();
    }

    bool run(void);

private:
    std::queue<uint16_t>        vbList;
    EPBucket  *store;
    std::shared_ptr<VBucketVisitor>  visitor;
    const char                 *label;
    double                      sleepTime;
    std::atomic<uint16_t>       currentvb;

    DISALLOW_COPY_AND_ASSIGN(VBCBAdaptor);
};


/**
 * Vbucket visitor task for a generic scheduler.
 */
class VBucketVisitorTask : public GlobalTask {
public:

    VBucketVisitorTask(EPBucket* s,
                       std::shared_ptr<VBucketVisitor> v, uint16_t sh,
                       const char *l, double sleep=0, bool shutdown=true);

    std::string getDescription() {
        std::stringstream rv;
        rv << label << " on vb " << currentvb;
        return rv.str();
    }

    bool run();

private:
    std::queue<uint16_t>         vbList;
    EPBucket* store;
    std::shared_ptr<VBucketVisitor>   visitor;
    const char                  *label;
    double                       sleepTime;
    uint16_t                     currentvb;
    uint16_t                     shardID;
};

const uint16_t EP_PRIMARY_SHARD = 0;
class KVShard;

typedef std::pair<uint16_t, ExTask> CompTaskEntry;


/**
 * Manager of all interaction with the persistence.
 */
class EPBucket : public KVBucket {
public:

    EPBucket(EventuallyPersistentEngine &theEngine);
    virtual ~EPBucket();

    /**
     * Start necessary tasks.
     * Client calling initialize must also call deinitialize before deleting
     * the EPBucket instance
     */
    bool initialize();

    /**
     * Stop tasks started in initialize()
     */
    void deinitialize();

    /**
     * Set an item in the store.
     * @param item the item to set
     * @param cookie the cookie representing the client to store the item
     * @return the result of the store operation
     */
    ENGINE_ERROR_CODE set(Item &item, const void *cookie);

    /**
     * Add an item in the store.
     * @param item the item to add
     * @param cookie the cookie representing the client to store the item
     * @return the result of the operation
     */
    ENGINE_ERROR_CODE add(Item &item, const void *cookie);

    /**
     * Replace an item in the store.
     * @param item the item to replace
     * @param cookie the cookie representing the client to store the item
     * @return the result of the operation
     */
    ENGINE_ERROR_CODE replace(Item &item, const void *cookie);

    /**
     * Add an TAP backfill item into its corresponding vbucket
     * @param item the item to be added
     * @param genBySeqno whether or not to generate sequence number
     * @return the result of the operation
     */
    ENGINE_ERROR_CODE addTAPBackfillItem(Item &item,
                                         bool genBySeqno = true,
                                         ExtendedMetaData *emd = NULL);

    /**
     * Retrieve a value.
     *
     * @param key     the key to fetch
     * @param vbucket the vbucket from which to retrieve the key
     * @param cookie  the connection cookie
     * @param options options specified for retrieval
     *
     * @return a GetValue representing the result of the request
     */
    GetValue get(const const_char_buffer key, uint16_t vbucket,
                 const void *cookie, get_options_t options) {
        return getInternal(key, vbucket, cookie, vbucket_state_active,
                           options);
    }

    GetValue getRandomKey(void);

    /**
     * Retrieve a value from a vbucket in replica state.
     *
     * @param key     the key to fetch
     * @param vbucket the vbucket from which to retrieve the key
     * @param cookie  the connection cookie
     * @param options options specified for retrieval
     *
     * @return a GetValue representing the result of the request
     */
    GetValue getReplica(const const_char_buffer key, uint16_t vbucket,
                        const void *cookie,
                        get_options_t options = static_cast<get_options_t>(
                                                        QUEUE_BG_FETCH |
                                                        HONOR_STATES |
                                                        TRACK_REFERENCE |
                                                        DELETE_TEMP |
                                                        HIDE_LOCKED_CAS)) {
        return getInternal(key, vbucket, cookie, vbucket_state_replica,
                           options);
    }


    /**
     * Retrieve the meta data for an item
     *
     * @parapm key the key to get the meta data for
     * @param vbucket the vbucket from which to retrieve the key
     * @param cookie the connection cookie
     * @param metadata where to store the meta informaion
     * @param deleted specifies whether or not the key is deleted
     * @param confResMode specifies the Conflict Resolution mode for the item
     */
    ENGINE_ERROR_CODE getMetaData(const std::string &key,
                                  uint16_t vbucket,
                                  const void *cookie,
                                  ItemMetaData &metadata,
                                  uint32_t &deleted);

    /**
     * Set an item in the store.
     * @param item the item to set
     * @param cas value to match
     * @param seqno sequence number of mutation
     * @param cookie the cookie representing the client to store the item
     * @param force override vbucket states
     * @param allowExisting set to false if you want set to fail if the
     *                      item exists already
     * @param genBySeqno whether or not to generate sequence number
     * @param emd ExtendedMetaData class object that contains any ext meta
     * @param isReplication set to true if we are to use replication
     *                      throttle threshold
     *
     * @return the result of the store operation
     */
    ENGINE_ERROR_CODE setWithMeta(Item &item,
                                  uint64_t cas,
                                  uint64_t *seqno,
                                  const void *cookie,
                                  bool force,
                                  bool allowExisting,
<<<<<<< HEAD
                                  bool genBySeqno = true,
=======
                                  uint8_t nru = 0xff,
                                  GenerateBySeqno genBySeqno = GenerateBySeqno::Yes,
                                  GenerateCas genCas = GenerateCas::No,
>>>>>>> 8d564a0c
                                  ExtendedMetaData *emd = NULL,
                                  bool isReplication = false);

    /**
     * Retrieve a value, but update its TTL first
     *
     * @param key the key to fetch
     * @param vbucket the vbucket from which to retrieve the key
     * @param cookie the connection cookie
     * @param exptime the new expiry time for the object
     *
     * @return a GetValue representing the result of the request
     */
    GetValue getAndUpdateTtl(const std::string &key, uint16_t vbucket,
                             const void *cookie, time_t exptime);

    /**
     * Retrieve an item from the disk for vkey stats
     *
     * @param key the key to fetch
     * @param vbucket the vbucket from which to retrieve the key
     * @param cookie the connection cookie
     * @param cb callback to return an item fetched from the disk
     *
     * @return a status resulting form executing the method
     */
    ENGINE_ERROR_CODE statsVKey(const std::string &key,
                                uint16_t vbucket,
                                const void *cookie);

    void completeStatsVKey(const void* cookie, std::string &key, uint16_t vbid,
                           uint64_t bySeqNum);

    protocol_binary_response_status evictKey(const std::string &key,
                                             uint16_t vbucket,
                                             const char **msg,
                                             size_t *msg_size);

    /**
     * delete an item in the store.
     * @param key the key of the item
     * @param cas the CAS ID for a CASed delete (0 to override)
     * @param vbucket the vbucket for the key
     * @param cookie the cookie representing the client
     * @param force override access to the vbucket even if the state of the
     *              vbucket would deny mutations.
     * @param itemMeta the pointer to the metadata memory.
     *
     * (deleteWithMeta)
     * @param genBySeqno whether or not to generate sequence number
     * @param emd ExtendedMetaData class object that contains any ext meta
     * @param isReplication set to true if we are to use replication
     *                      throttle threshold
     *
     * @return the result of the delete operation
     */
    ENGINE_ERROR_CODE deleteItem(const std::string &key,
                                 uint64_t* cas,
                                 uint16_t vbucket,
                                 const void *cookie,
                                 bool force,
                                 ItemMetaData *itemMeta,
                                 mutation_descr_t *mutInfo);

    ENGINE_ERROR_CODE deleteWithMeta(const std::string &key,
                                     uint64_t* cas,
                                     uint64_t* seqno,
                                     uint16_t vbucket,
                                     const void *cookie,
                                     bool force,
                                     ItemMetaData *itemMeta,
                                     bool tapBackfill,
                                     GenerateBySeqno genBySeqno,
                                     GenerateCas generateCas,
                                     uint64_t bySeqno,
                                     ExtendedMetaData *emd,
                                     bool isReplication);

    void reset();

    /**
     * Set the background fetch delay.
     *
     * This exists for debugging and testing purposes.  It
     * artificially injects delays into background fetches that are
     * performed when the user requests an item whose value is not
     * currently resident.
     *
     * @param to how long to delay before performing a bg fetch
     */
    void setBGFetchDelay(uint32_t to) {
        bgFetchDelay = to;
    }

    double getBGFetchDelay(void) { return (double)bgFetchDelay; }

    void stopFlusher(void);

    bool startFlusher(void);

    bool pauseFlusher(void);
    bool resumeFlusher(void);
    void wakeUpFlusher(void);

    bool startBgFetcher(void);
    void stopBgFetcher(void);

    /**
     * Takes a snapshot of the current stats and persists them to disk.
     */
    void snapshotStats(void);

    /**
     * Get file statistics
     */
    DBFileInfo getFileStats(const void *cookie);

    /**
     * Enqueue a background fetch for a key.
     *
     * @param key the key to be bg fetched
     * @param vbucket the vbucket in which the key lives
     * @param cookie the cookie of the requestor
     * @param type whether the fetch is for a non-resident value or metadata of
     *             a (possibly) deleted item
     */
    void bgFetch(const const_char_buffer key,
                 uint16_t vbucket,
                 const void *cookie,
                 bool isMeta = false);

    /**
     * Complete a background fetch of a non resident value or metadata.
     *
     * @param key the key that was fetched
     * @param vbucket the vbucket in which the key lived
     * @param cookie the cookie of the requestor
     * @param init the timestamp of when the request came in
     * @param type whether the fetch is for a non-resident value or metadata of
     *             a (possibly) deleted item
     */
    void completeBGFetch(const std::string &key,
                         uint16_t vbucket,
                         const void *cookie,
                         hrtime_t init,
                         bool isMeta);
    /**
     * Complete a batch of background fetch of a non resident value or metadata.
     *
     * @param vbId the vbucket in which the requested key lived
     * @param fetchedItems vector of completed background feches containing key,
     *                     value, client cookies
     * @param start the time when the background fetch was started
     *
     */
    void completeBGFetchMulti(uint16_t vbId,
                              std::vector<bgfetched_item_t> &fetchedItems,
                              hrtime_t start);

    /**
     * Helper function to update stats after completion of a background fetch
     * for either the value of metadata of a key.
     *
     * @param init the time of epstore's initialization
     * @param start the time when the background fetch was started
     * @param stop the time when the background fetch completed
     */
    void updateBGStats(const hrtime_t init,
                       const hrtime_t start,
                       const hrtime_t stop);

    RCPtr<VBucket> getVBucket(uint16_t vbid) {
        return vbMap.getBucket(vbid);
    }

    uint64_t getLastPersistedCheckpointId(uint16_t vb) {
        return vbMap.getPersistenceCheckpointId(vb);
    }

    uint64_t getLastPersistedSeqno(uint16_t vb) {
        return vbMap.getPersistenceSeqno(vb);
    }

    /* transfer should be set to true *only* if this vbucket is becoming master
     * as the result of the previous master cleanly handing off control. */
    ENGINE_ERROR_CODE setVBucketState(uint16_t vbid, vbucket_state_t state,
                                      bool transfer, bool notify_dcp = true);

    /**
     * Physically deletes a VBucket from disk. This function should only
     * be called on a VBucket that has already been logically deleted.
     *
     * @param vbid vbucket id
     * @param cookie The connection that requested the deletion
     */
    bool completeVBucketDeletion(uint16_t vbid, const void* cookie);

    /**
     * Deletes a vbucket
     *
     * @param vbid The vbucket to delete.
     * @param c The cookie for this connection.
     *          Used in synchronous bucket deletes
     *          to notify the connection of operation completion.
     */
    ENGINE_ERROR_CODE deleteVBucket(uint16_t vbid, const void* c = NULL);

    /**
     * Check for the existence of a vbucket in the case of couchstore
     * or shard in the case of forestdb. Note that this function will be
     * deprecated once forestdb is the only backend supported
     *
     * @param db_file_id vbucketid for couchstore or shard id in the
     *                   case of forestdb
     */
    ENGINE_ERROR_CODE checkForDBExistence(uint16_t db_file_id);

    /**
     * Triggers compaction of a database file
     *
     * @param vbid The vbucket being compacted
     * @param c The context for compaction of a DB file
     * @param ck cookie used to notify connection of operation completion
     */
    ENGINE_ERROR_CODE scheduleCompaction(uint16_t vbid, compaction_ctx c, const void *ck);

    /**
     * Compaction of a database file
     *
     * @param ctx Context for compaction hooks
     * @param ck cookie used to notify connection of operation completion
     *
     * return true if the compaction needs to be rescheduled and false
     *             otherwise
     */
    bool doCompact(compaction_ctx *ctx, const void *ck);

    /**
     * Get the database file id for the compaction request
     *
     * @param req compaction request structure
     *
     * returns the database file id from the underlying KV store
     */
    uint16_t getDBFileId(const protocol_binary_request_compact_db& req);

    /**
     * Remove completed compaction tasks or wake snoozed tasks
     *
     * @param db_file_id vbucket id for couchstore or shard id in the
     *                   case of forestdb
     */
    void updateCompactionTasks(uint16_t db_file_id);

    /**
     * Reset a given vbucket from memory and disk. This differs from vbucket deletion in that
     * it does not delete the vbucket instance from memory hash table.
     */
    bool resetVBucket(uint16_t vbid);

    /**
     * Run a vBucket visitor, visiting all items. Synchronous.
     */
    void visit(VBucketVisitor &visitor);

    /**
     * Run a vbucket visitor with separate jobs per vbucket.
     *
     * Note that this is asynchronous.
     */
    size_t visit(std::shared_ptr<VBucketVisitor> visitor, const char *lbl,
               task_type_t taskGroup, TaskId id,
               double sleepTime=0) {
        return ExecutorPool::get()->schedule(new VBCBAdaptor(this, id, visitor,
                                             lbl, sleepTime), taskGroup);
    }

    /**
     * Visit the items in this epStore, starting the iteration from the
     * given startPosition and allowing the visit to be paused at any point.
     *
     * During visitation, the visitor object can request that the visit
     * is stopped after the current item. The position passed to the
     * visitor can then be used to restart visiting at the *APPROXIMATE*
     * same position as it paused.
     * This is approximate as various locks are released when the
     * function returns, so any changes to the underlying epStore may cause
     * the visiting to restart at the slightly different place.
     *
     * As a consequence, *DO NOT USE THIS METHOD* if you need to guarantee
     * that all items are visited!
     *
     * @param visitor The visitor object.
     * @return The final epStore position visited; equal to
     *         EPBucket::end() if all items were visited
     *         otherwise the position to resume from.
     */
    Position pauseResumeVisit(PauseResumeEPStoreVisitor& visitor,
                              Position& start_pos);


    /**
     * Return a position at the start of the epStore.
     */
    Position startPosition() const;

    /**
     * Return a position at the end of the epStore. Has similar semantics
     * as STL end() (i.e. one past the last element).
     */
    Position endPosition() const;

    const Flusher* getFlusher(uint16_t shardId);

    Warmup* getWarmup(void) const;

    /**
     * Looks up the key stats for the given {vbucket, key}.
     * @param key The key to lookup
     * @param vbucket The vbucket the key belongs to.
     * @param cookie The client's cookie
     * @param[out] kstats On success the keystats for this item.
     * @param wantsDeleted If true then return keystats even if the item is
     *                     marked as deleted. If false then will return
     *                     ENGINE_KEY_ENOENT for deleted items.
     */
    ENGINE_ERROR_CODE getKeyStats(const std::string &key, uint16_t vbucket,
                                  const void* cookie, key_stats &kstats,
                                  bool wantsDeleted);

    std::string validateKey(const std::string &key,  uint16_t vbucket,
                            Item &diskItem);

    GetValue getLocked(const std::string &key, uint16_t vbucket,
                       rel_time_t currentTime, uint32_t lockTimeout,
                       const void *cookie);

    ENGINE_ERROR_CODE unlockKey(const std::string &key,
                                uint16_t vbucket,
                                uint64_t cas,
                                rel_time_t currentTime);


    KVStore* getRWUnderlying(uint16_t vbId) {
        return vbMap.getShardByVbId(vbId)->getRWUnderlying();
    }

    KVStore* getRWUnderlyingByShard(size_t shardId) {
        return vbMap.shards[shardId]->getRWUnderlying();
    }

    KVStore* getROUnderlyingByShard(size_t shardId) {
        return vbMap.shards[shardId]->getROUnderlying();
    }

    KVStore* getROUnderlying(uint16_t vbId) {
        return vbMap.getShardByVbId(vbId)->getROUnderlying();
    }

    void deleteExpiredItem(uint16_t, std::string &, time_t, uint64_t,
                           exp_type_t);
    void deleteExpiredItems(std::list<std::pair<uint16_t, std::string> > &,
                            exp_type_t);


    /**
     * Get the memoized storage properties from the DB.kv
     */
    const StorageProperties getStorageProperties() const {
        KVStore* store  = vbMap.shards[0]->getROUnderlying();
        return store->getStorageProperties();
    }

    virtual void scheduleVBStatePersist();

    virtual void scheduleVBStatePersist(VBucket::id_type vbid);

    const VBucketMap &getVBuckets() {
        return vbMap;
    }

    EventuallyPersistentEngine& getEPEngine() {
        return engine;
    }

    size_t getExpiryPagerSleeptime(void) {
        LockHolder lh(expiryPager.mutex);
        return expiryPager.sleeptime;
    }

    size_t getTransactionTimePerItem() {
        return lastTransTimePerItem.load();
    }

    bool isFlushAllScheduled() {
        return diskFlushAll.load();
    }

    bool scheduleFlushAllTask(const void* cookie, time_t when);

    void setFlushAllComplete();

    void setBackfillMemoryThreshold(double threshold);

    void setExpiryPagerSleeptime(size_t val);
    void setExpiryPagerTasktime(ssize_t val);
    void enableExpiryPager();
    void disableExpiryPager();

    void enableAccessScannerTask();
    void disableAccessScannerTask();
    void setAccessScannerSleeptime(size_t val, bool useStartTime);
    void resetAccessScannerStartTime();

    void resetAccessScannerTasktime() {
        accessScanner.lastTaskRuntime = gethrtime();
    }

    void setAllBloomFilters(bool to);

    float getBfiltersResidencyThreshold() {
        return bfilterResidencyThreshold;
    }

    void setBfiltersResidencyThreshold(float to) {
        bfilterResidencyThreshold = to;
    }

    bool isMetaDataResident(RCPtr<VBucket> &vb, const std::string &key);

    void incExpirationStat(RCPtr<VBucket> &vb, exp_type_t source) {
        switch (source) {
        case EXP_BY_PAGER:
            ++stats.expired_pager;
            break;
        case EXP_BY_COMPACTOR:
            ++stats.expired_compactor;
            break;
        case EXP_BY_ACCESS:
            ++stats.expired_access;
            break;
        }
        ++vb->numExpiredItems;
    }

    void logQTime(TaskId taskType, const ProcessClock::duration enqTime) {
        const auto ns_count = std::chrono::duration_cast
                <std::chrono::microseconds>(enqTime).count();
        stats.schedulingHisto[static_cast<int>(taskType)].add(ns_count);
    }

    void logRunTime(TaskId taskType, const ProcessClock::duration runTime) {
        const auto ns_count = std::chrono::duration_cast
                <std::chrono::microseconds>(runTime).count();
        stats.taskRuntimeHisto[static_cast<int>(taskType)].add(ns_count);
    }

    bool multiBGFetchEnabled() {
        StorageProperties storeProp = getStorageProperties();
        return storeProp.hasEfficientGet();
    }

    void updateCachedResidentRatio(size_t activePerc, size_t replicaPerc) {
        cachedResidentRatio.activeRatio.store(activePerc);
        cachedResidentRatio.replicaRatio.store(replicaPerc);
    }

    bool isWarmingUp();

    bool maybeEnableTraffic(void);

    /**
     * Checks the memory consumption.
     * To be used by backfill tasks (tap & dcp).
     */
    bool isMemoryUsageTooHigh();

    /**
     * Flushes all items waiting for persistence in a given vbucket
     * @param vbid The id of the vbucket to flush
     * @return The number of items flushed
     */
    int flushVBucket(uint16_t vbid);

    void commit(uint16_t shardId);

    void addKVStoreStats(ADD_STAT add_stat, const void* cookie);

    void addKVStoreTimingStats(ADD_STAT add_stat, const void* cookie);

    /* Given a named KVStore statistic, return the value of that statistic,
     * accumulated across any shards.
     *
     * @param name The name of the statistic
     * @param[out] value The value of the statistic.
     * @param option the KVStore to read stats from.
     * @return True if the statistic was successfully returned via {value},
     *              else false.
     */
    bool getKVStoreStat(const char* name, size_t& value,
                        KVSOption option);

    void resetUnderlyingStats(void);
    KVStore *getOneROUnderlying(void);
    KVStore *getOneRWUnderlying(void);

    item_eviction_policy_t getItemEvictionPolicy(void) const {
        return eviction_policy;
    }

    /*
     * Request a rollback of the vbucket to the specified seqno.
     * If the rollbackSeqno is not a checkpoint boundary, then the rollback
     * will be to the nearest checkpoint.
     * There are also cases where the rollback will be forced to 0.
     * various failures or if the rollback is > 50% of the data.
     *
     * A check of the vbucket's high-seqno indicates if a rollback request
     * was not honoured exactly.
     *
     * @param vbid The vbucket to rollback
     * @rollbackSeqno The seqno to rollback to.
     * @return ENGINE_EINVAL if VB is not replica, ENGINE_NOT_MY_VBUCKET if vbid
     *         is not managed by this instance or ENGINE_SUCCESS.
     */
    ENGINE_ERROR_CODE rollback(uint16_t vbid, uint64_t rollbackSeqno);

    void wakeUpItemPager() {
        if (itmpTask->getState() == TASK_SNOOZED) {
            ExecutorPool::get()->wake(itmpTask->getId());
        }
    }

    void wakeUpCheckpointRemover() {
        if (chkTask->getState() == TASK_SNOOZED) {
            ExecutorPool::get()->wake(chkTask->getId());
        }
    }

    void runDefragmenterTask();

    bool runAccessScannerTask();

    void runVbStatePersistTask(int vbid);

    void setCompactionWriteQueueCap(size_t to) {
        compactionWriteQueueCap = to;
    }

    void setCompactionExpMemThreshold(size_t to) {
        compactionExpMemThreshold = static_cast<double>(to) / 100.0;
    }

    bool compactionCanExpireItems() {
        // Process expired items only if memory usage is lesser than
        // compaction_exp_mem_threshold and disk queue is small
        // enough (marked by replication_throttle_queue_cap)

        bool isMemoryUsageOk = (stats.getTotalMemoryUsed() <
                          (stats.getMaxDataSize() * compactionExpMemThreshold));

        size_t queueSize = stats.diskQueueSize.load();
        bool isQueueSizeOk = ((stats.replicationThrottleWriteQueueCap == -1) ||
             (queueSize < static_cast<size_t>(stats.replicationThrottleWriteQueueCap)));

        return (isMemoryUsageOk && isQueueSizeOk);
    }

    void setCursorDroppingLowerUpperThresholds(size_t maxSize);

    bool isAccessScannerEnabled() {
        LockHolder lh(accessScanner.mutex);
        return accessScanner.enabled;
    }

    bool isExpPagerEnabled() {
        LockHolder lh(expiryPager.mutex);
        return expiryPager.enabled;
    }

    //Check if there were any out-of-memory errors during warmup
    bool isWarmupOOMFailure(void);

    size_t getActiveResidentRatio() const;

    size_t getReplicaResidentRatio() const;
    /*
     * Change the max_cas of the specified vbucket to cas without any
     * care for the data or ongoing operations...
     */
    ENGINE_ERROR_CODE forceMaxCas(uint16_t vbucket, uint64_t cas);

    /*
     * Returns true if the bucket persists items on disk
     */
    bool isPersistent() const {
        return persistent;
    }

protected:
    // During the warmup phase we might want to enable external traffic
    // at a given point in time.. The LoadStorageKvPairCallback will be
    // triggered whenever we want to check if we could enable traffic..
    friend class LoadStorageKVPairCallback;

    // Methods called during warmup
    std::vector<vbucket_state *> loadVBucketState();

    void warmupCompleted();
    void stopWarmup(void);

    /* Complete the background fetch for the specified item. Depending on the
     * state of the item, restore it to the hashtable as appropriate, potentially
     * queuing it as dirty.
     *
     * @param vb VBucket item belongs to
     * @param key The key of the item
     * @param startTime The time processing of the batch of items started.
     * @param fetched_item The item which has been fetched.
     */
    void completeBGFetchForSingleItem(RCPtr<VBucket> vb,
                                      const std::string& key,
                                      const hrtime_t startTime,
                                      VBucketBGFetchItem& fetched_item);

    /**
     * Compaction of a database file
     *
     * @param ctx Context for compaction hooks
     */
    void compactInternal(compaction_ctx *ctx);

    void scheduleVBDeletion(RCPtr<VBucket> &vb,
                            const void* cookie,
                            double delay = 0);

    /* Queue an item for persistence and replication
     *
     * The caller of this function must hold the lock of the hash table
     * partition that contains the StoredValue being Queued.
     *
     * @param vb the vbucket that contains the dirty item
     * @param v the dirty item
     * @param plh the pointer to the hash table partition lock for the dirty item
     *        Note that the lock is released inside this function
     * @param seqno sequence number of the mutation
     * @param generateBySeqno request that the seqno is generated by this call
     * @param generateCas request that the CAS is generated by this call
     */
    void queueDirty(RCPtr<VBucket> &vb,
                    StoredValue* v,
                    LockHolder *plh,
                    uint64_t *seqno,
                    const GenerateBySeqno generateBySeqno = GenerateBySeqno::Yes,
                    const GenerateCas generateCas = GenerateCas::Yes);

    /* Queue an item for persistence following a TAP command
     *
     * The caller of this function must hold the lock of the hash table
     * partition that contains the StoredValue being Queued.
     *
     * @param vb the vbucket that contains the dirty item
     * @param v the dirty item
     * @param plh the pointer to the hash table partition lock for the dirty item
     *        Note that the lock is released inside this function
     * @param seqno sequence number of the mutation
     * @param generateBySeqno request that the seqno is generated by this call
     */
    void tapQueueDirty(VBucket& vb,
                       StoredValue* v,
                       LockHolder& plh,
                       uint64_t *seqno,
                       const GenerateBySeqno generateBySeqno);

    /**
     * Retrieve a StoredValue and invoke a method on it.
     *
     * Note that because of complications with void/non-void methods
     * and potentially missing StoredValues along with the way I
     * actually intend to use this, I don't return any values from
     * this.
     *
     * @param key the item's key to retrieve
     * @param vbid the vbucket containing the item
     * @param f the method to invoke on the item
     *
     * @return true if the object was found and method was invoked
     */
    bool invokeOnLockedStoredValue(const std::string &key, uint16_t vbid,
                                   void (StoredValue::* f)()) {
        RCPtr<VBucket> vb = getVBucket(vbid);
        if (!vb) {
            return false;
        }

        int bucket_num(0);
        LockHolder lh = vb->ht.getLockedBucket(key, &bucket_num);
        StoredValue *v = vb->ht.unlocked_find(key, bucket_num, true);

        if (v) {
            std::mem_fun(f)(v);
        }
        return v != NULL;
    }

    void flushOneDeleteAll(void);
    PersistenceCallback* flushOneDelOrSet(const queued_item &qi,
                                          RCPtr<VBucket> &vb);

    StoredValue *fetchValidValue(RCPtr<VBucket> &vb, const const_char_buffer key,
                                 int bucket_num, bool wantsDeleted=false,
                                 bool trackReference=true, bool queueExpired=true);

    GetValue getInternal(const const_char_buffer key, uint16_t vbucket,
                         const void *cookie,
                         vbucket_state_t allowedState,
                         get_options_t options = TRACK_REFERENCE);

    ENGINE_ERROR_CODE addTempItemForBgFetch(LockHolder &lock, int bucket_num,
                                            const const_char_buffer key, RCPtr<VBucket> &vb,
                                            const void *cookie, bool metadataOnly,
                                            bool isReplication = false);

    uint16_t getCommitInterval(uint16_t shardId);

    uint16_t decrCommitInterval(uint16_t shardId);

    /*
     * Helper method for the rollback function.
     * Drain the VB's checkpoints looking for items which have a seqno
     * above the rollbackSeqno and must be rolled back themselves.
     */
    void rollbackCheckpoint(RCPtr<VBucket> &vb, int64_t rollbackSeqno);

    bool resetVBucket_UNLOCKED(uint16_t vbid, LockHolder& vbset);

    ENGINE_ERROR_CODE setVBucketState_UNLOCKED(uint16_t vbid, vbucket_state_t state,
                                               bool transfer, bool notify_dcp,
                                               LockHolder& vbset);

    friend class Warmup;
    friend class PersistenceCallback;
    friend class VBCBAdaptor;
    friend class VBucketVisitorTask;

    EventuallyPersistentEngine     &engine;
    EPStats                        &stats;
    Warmup                         *warmupTask;
    std::unique_ptr<ConflictResolution> conflictResolver;
    VBucketMap                      vbMap;
    ExTask                          itmpTask;
    ExTask                          chkTask;
    float                           bfilterResidencyThreshold;
    ExTask                          defragmenterTask;

    size_t                          compactionWriteQueueCap;
    float                           compactionExpMemThreshold;

    /* Array of mutexes for each vbucket
     * Used by flush operations: flushVB, deleteVB, compactVB, snapshotVB */
    std::mutex                          *vb_mutexes;
    std::vector<MutationLog*>       accessLog;

    std::atomic<size_t> bgFetchQueue;

    std::atomic<bool> diskFlushAll;
    struct FlushAllTaskCtx {
        FlushAllTaskCtx(): delayFlushAll(true), cookie(NULL) {}
        std::atomic<bool> delayFlushAll;
        const void* cookie;
    } flushAllTaskCtx;

    std::mutex vbsetMutex;
    uint32_t bgFetchDelay;
    double backfillMemoryThreshold;
    struct ExpiryPagerDelta {
        ExpiryPagerDelta() : sleeptime(0), task(0), enabled(true) {}
        std::mutex mutex;
        size_t sleeptime;
        size_t task;
        bool enabled;
    } expiryPager;
    struct ALogTask {
        ALogTask() : sleeptime(0), task(0), lastTaskRuntime(gethrtime()),
                     enabled(true) {}
        std::mutex mutex;
        size_t sleeptime;
        size_t task;
        hrtime_t lastTaskRuntime;
        bool enabled;
    } accessScanner;
    struct ResidentRatio {
        std::atomic<size_t> activeRatio;
        std::atomic<size_t> replicaRatio;
    } cachedResidentRatio;
    size_t statsSnapshotTaskId;
    std::atomic<size_t> lastTransTimePerItem;
    item_eviction_policy_t eviction_policy;

    std::mutex compactionLock;
    std::list<CompTaskEntry> compactionTasks;

    /* Indicates if this bucket type does persists items on disk */
    bool persistent;
    DISALLOW_COPY_AND_ASSIGN(EPBucket);
};

#endif  // SRC_EP_H_<|MERGE_RESOLUTION|>--- conflicted
+++ resolved
@@ -224,13 +224,8 @@
                                   const void *cookie,
                                   bool force,
                                   bool allowExisting,
-<<<<<<< HEAD
-                                  bool genBySeqno = true,
-=======
-                                  uint8_t nru = 0xff,
                                   GenerateBySeqno genBySeqno = GenerateBySeqno::Yes,
                                   GenerateCas genCas = GenerateCas::No,
->>>>>>> 8d564a0c
                                   ExtendedMetaData *emd = NULL,
                                   bool isReplication = false);
 
