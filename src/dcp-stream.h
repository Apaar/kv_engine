/* -*- Mode: C++; tab-width: 4; c-basic-offset: 4; indent-tabs-mode: nil -*- */
/*
 *     Copyright 2013 Couchbase, Inc
 *
 *   Licensed under the Apache License, Version 2.0 (the "License");
 *   you may not use this file except in compliance with the License.
 *   You may obtain a copy of the License at
 *
 *       http://www.apache.org/licenses/LICENSE-2.0
 *
 *   Unless required by applicable law or agreed to in writing, software
 *   distributed under the License is distributed on an "AS IS" BASIS,
 *   WITHOUT WARRANTIES OR CONDITIONS OF ANY KIND, either express or implied.
 *   See the License for the specific language governing permissions and
 *   limitations under the License.
 */

#ifndef SRC_DCP_STREAM_H_
#define SRC_DCP_STREAM_H_ 1

#include "config.h"

#include "atomic.h"
#include "dcp-stream.h"
#include "dcp-producer.h"
#include "vbucket.h"
#include "ext_meta_parser.h"

#include <queue>

class EventuallyPersistentEngine;
class MutationResponse;
class SetVBucketState;
class SnapshotMarker;
class DcpResponse;

class DcpConsumer;
typedef SingleThreadedRCPtr<DcpConsumer> dcp_consumer_t;

typedef SingleThreadedRCPtr<DcpProducer> dcp_producer_t;

typedef enum {
    STREAM_PENDING,
    STREAM_BACKFILLING,
    STREAM_IN_MEMORY,
    STREAM_TAKEOVER_SEND,
    STREAM_TAKEOVER_WAIT,
    STREAM_READING,
    STREAM_DEAD
} stream_state_t;

typedef enum {
    //! The stream ended due to all items being streamed
    END_STREAM_OK,
    //! The stream closed early due to a close stream message
    END_STREAM_CLOSED,
    //! The stream closed early because the vbucket state changed
    END_STREAM_STATE,
    //! The stream closed early because the connection was disconnected
    END_STREAM_DISCONNECTED
} end_stream_status_t;

typedef enum {
    STREAM_ACTIVE,
    STREAM_NOTIFIER,
    STREAM_PASSIVE
} stream_type_t;

typedef enum {
    none,
    disk,
    memory
} snapshot_type_t;

typedef enum {
    all_processed,
    more_to_process,
    cannot_process
} process_items_error_t;

typedef enum {
    BACKFILL_FROM_MEMORY,
    BACKFILL_FROM_DISK
} backfill_source_t;

class Stream : public RCValue {
public:
    Stream(const std::string &name, uint32_t flags, uint32_t opaque,
           uint16_t vb, uint64_t start_seqno, uint64_t end_seqno,
           uint64_t vb_uuid, uint64_t snap_start_seqno,
           uint64_t snap_end_seqno);

    virtual ~Stream() {}

    uint32_t getFlags() { return flags_; }

    uint16_t getVBucket() { return vb_; }

    uint32_t getOpaque() { return opaque_; }

    uint64_t getStartSeqno() { return start_seqno_; }

    uint64_t getEndSeqno() { return end_seqno_; }

    uint64_t getVBucketUUID() { return vb_uuid_; }

    uint64_t getSnapStartSeqno() { return snap_start_seqno_; }

    uint64_t getSnapEndSeqno() { return snap_end_seqno_; }

    stream_state_t getState() { return state_; }

    stream_type_t getType() { return type_; }

    virtual void addStats(ADD_STAT add_stat, const void *c);

    virtual DcpResponse* next() = 0;

    virtual uint32_t setDead(end_stream_status_t status) = 0;

    virtual void notifySeqnoAvailable(uint64_t seqno) {}

    bool isActive() {
        return state_ != STREAM_DEAD;
    }

    void clear() {
        LockHolder lh(streamMutex);
        clear_UNLOCKED();
    }

protected:

    const char* stateName(stream_state_t st) const;

    void clear_UNLOCKED();

    /* To be called after getting streamMutex lock */
    void pushToReadyQ(DcpResponse* resp);

    /* To be called after getting streamMutex lock */
    void popFromReadyQ(void);

    uint64_t getReadyQueueMemory(void);

    const std::string &name_;
    uint32_t flags_;
    uint32_t opaque_;
    uint16_t vb_;
    uint64_t start_seqno_;
    uint64_t end_seqno_;
    uint64_t vb_uuid_;
    uint64_t snap_start_seqno_;
    uint64_t snap_end_seqno_;
    stream_state_t state_;
    stream_type_t type_;

    AtomicValue<bool> itemsReady;
    Mutex streamMutex;
    std::queue<DcpResponse*> readyQ;

    const static uint64_t dcpMaxSeqno;

private:
    /* This tracks the memory occupied by elements in the readyQ */
    uint64_t readyQueueMemory;
};

class ActiveStream : public Stream {
public:
<<<<<<< HEAD
    ActiveStream(EventuallyPersistentEngine* e, dcp_producer_t p,
=======
    ActiveStream(EventuallyPersistentEngine* e, DcpProducer& p,
>>>>>>> 87869fd3
                 const std::string &name, uint32_t flags, uint32_t opaque,
                 uint16_t vb, uint64_t st_seqno, uint64_t en_seqno,
                 uint64_t vb_uuid, uint64_t snap_start_seqno,
                 uint64_t snap_end_seqno);

    ~ActiveStream();

    DcpResponse* next();

    void setActive() {
        LockHolder lh(streamMutex);
        if (state_ == STREAM_PENDING) {
            transitionState(STREAM_BACKFILLING);
        }
    }

    uint32_t setDead(end_stream_status_t status);

    void notifySeqnoAvailable(uint64_t seqno);

    void snapshotMarkerAckReceived();

    void setVBucketStateAckRecieved();

    void incrBackfillRemaining(size_t by) {
        backfillRemaining += by;
    }

    void markDiskSnapshot(uint64_t startSeqno, uint64_t endSeqno);

    bool backfillReceived(Item* itm, backfill_source_t backfill_source);

    void completeBackfill();

    void addStats(ADD_STAT add_stat, const void *c);

    void addTakeoverStats(ADD_STAT add_stat, const void *c);

    size_t getItemsRemaining();

    const char* logHeader();

private:

    void transitionState(stream_state_t newState);

    DcpResponse* backfillPhase();

    DcpResponse* inMemoryPhase();

    DcpResponse* takeoverSendPhase();

    DcpResponse* takeoverWaitPhase();

    DcpResponse* deadPhase();

    DcpResponse* nextQueuedItem();

    void nextCheckpointItem();

    void snapshot(std::list<MutationResponse*>& snapshot, bool mark);

    void endStream(end_stream_status_t reason);

    void scheduleBackfill();

    const char* getEndStreamStatusStr(end_stream_status_t status);

    ExtendedMetaData* prepareExtendedMetaData(uint16_t vBucketId,
                                              uint8_t conflictResMode);

    //! The last sequence number queued from disk or memory
    uint64_t lastReadSeqno;
    //! The last sequence number sent to the network layer
    uint64_t lastSentSeqno;
    //! The last known seqno pointed to by the checkpoint cursor
    uint64_t curChkSeqno;
    //! The current vbucket state to send in the takeover stream
    vbucket_state_t takeoverState;
    //! The amount of items remaining to be read from disk
    size_t backfillRemaining;
    //! Stats to track items read and sent from the backfill phase
    struct {
        AtomicValue<size_t> memory;
        AtomicValue<size_t> disk;
        AtomicValue<size_t> sent;
    } backfillItems;
    //! The amount of items that have been sent during the memory phase
    size_t itemsFromMemoryPhase;
    //! Whether ot not this is the first snapshot marker sent
    bool firstMarkerSent;

    AtomicValue<int> waitForSnapshot;

    EventuallyPersistentEngine* engine;
<<<<<<< HEAD
    dcp_producer_t producer;
    bool isBackfillTaskRunning;

    struct {
        AtomicValue<uint32_t> bytes;
        AtomicValue<uint32_t> items;
    } bufferedBackfill;
=======

    DcpProducer& producer;

    AtomicValue<bool> isBackfillTaskRunning;
>>>>>>> 87869fd3
};

class NotifierStream : public Stream {
public:
<<<<<<< HEAD
    NotifierStream(EventuallyPersistentEngine* e, dcp_producer_t producer,
=======
    NotifierStream(EventuallyPersistentEngine* e, DcpProducer& producer,
>>>>>>> 87869fd3
                   const std::string &name, uint32_t flags, uint32_t opaque,
                   uint16_t vb, uint64_t start_seqno, uint64_t end_seqno,
                   uint64_t vb_uuid, uint64_t snap_start_seqno,
                   uint64_t snap_end_seqno);

    ~NotifierStream() {
        LockHolder lh(streamMutex);
        transitionState(STREAM_DEAD);
        clear_UNLOCKED();
    }

    DcpResponse* next();

    uint32_t setDead(end_stream_status_t status);

    void notifySeqnoAvailable(uint64_t seqno);

private:

    void transitionState(stream_state_t newState);

<<<<<<< HEAD
    dcp_producer_t producer;
=======
    DcpProducer& producer;
>>>>>>> 87869fd3
};

class PassiveStream : public Stream {
public:
    PassiveStream(EventuallyPersistentEngine* e, dcp_consumer_t consumer,
                  const std::string &name, uint32_t flags, uint32_t opaque,
                  uint16_t vb, uint64_t start_seqno, uint64_t end_seqno,
                  uint64_t vb_uuid, uint64_t snap_start_seqno,
                  uint64_t snap_end_seqno, uint64_t vb_high_seqno);

    ~PassiveStream();

    process_items_error_t processBufferedMessages(uint32_t &processed_bytes);

    DcpResponse* next();

    uint32_t setDead(end_stream_status_t status);

    void acceptStream(uint16_t status, uint32_t add_opaque);

    void reconnectStream(RCPtr<VBucket> &vb, uint32_t new_opaque,
                         uint64_t start_seqno);

    ENGINE_ERROR_CODE messageReceived(DcpResponse* response);

    void addStats(ADD_STAT add_stat, const void *c);

    static const size_t batchSize;

private:

    ENGINE_ERROR_CODE processMutation(MutationResponse* mutation);

    ENGINE_ERROR_CODE processDeletion(MutationResponse* deletion);

    void handleSnapshotEnd(RCPtr<VBucket>& vb, uint64_t byseqno);

    void processMarker(SnapshotMarker* marker);

    void processSetVBucketState(SetVBucketState* state);

    void transitionState(stream_state_t newState);

    uint32_t clearBuffer();

    uint32_t setDead_UNLOCKED(end_stream_status_t status,
                              LockHolder *slh);

    const char* getEndStreamStatusStr(end_stream_status_t status);

    EventuallyPersistentEngine* engine;
    dcp_consumer_t consumer;
    uint64_t last_seqno;

    uint64_t cur_snapshot_start;
    uint64_t cur_snapshot_end;
    snapshot_type_t cur_snapshot_type;
    bool cur_snapshot_ack;

    struct Buffer {
        Buffer() : bytes(0), items(0) {}
        size_t bytes;
        size_t items;
        Mutex bufMutex;
        std::queue<DcpResponse*> messages;
    } buffer;
};

<<<<<<< HEAD
=======
typedef RCPtr<Stream> stream_t;
typedef RCPtr<PassiveStream> passive_stream_t;

>>>>>>> 87869fd3
#endif  // SRC_DCP_STREAM_H_<|MERGE_RESOLUTION|>--- conflicted
+++ resolved
@@ -168,11 +168,7 @@
 
 class ActiveStream : public Stream {
 public:
-<<<<<<< HEAD
     ActiveStream(EventuallyPersistentEngine* e, dcp_producer_t p,
-=======
-    ActiveStream(EventuallyPersistentEngine* e, DcpProducer& p,
->>>>>>> 87869fd3
                  const std::string &name, uint32_t flags, uint32_t opaque,
                  uint16_t vb, uint64_t st_seqno, uint64_t en_seqno,
                  uint64_t vb_uuid, uint64_t snap_start_seqno,
@@ -268,29 +264,18 @@
     AtomicValue<int> waitForSnapshot;
 
     EventuallyPersistentEngine* engine;
-<<<<<<< HEAD
     dcp_producer_t producer;
-    bool isBackfillTaskRunning;
+    AtomicValue<bool> isBackfillTaskRunning;
 
     struct {
         AtomicValue<uint32_t> bytes;
         AtomicValue<uint32_t> items;
     } bufferedBackfill;
-=======
-
-    DcpProducer& producer;
-
-    AtomicValue<bool> isBackfillTaskRunning;
->>>>>>> 87869fd3
 };
 
 class NotifierStream : public Stream {
 public:
-<<<<<<< HEAD
     NotifierStream(EventuallyPersistentEngine* e, dcp_producer_t producer,
-=======
-    NotifierStream(EventuallyPersistentEngine* e, DcpProducer& producer,
->>>>>>> 87869fd3
                    const std::string &name, uint32_t flags, uint32_t opaque,
                    uint16_t vb, uint64_t start_seqno, uint64_t end_seqno,
                    uint64_t vb_uuid, uint64_t snap_start_seqno,
@@ -312,11 +297,7 @@
 
     void transitionState(stream_state_t newState);
 
-<<<<<<< HEAD
     dcp_producer_t producer;
-=======
-    DcpProducer& producer;
->>>>>>> 87869fd3
 };
 
 class PassiveStream : public Stream {
@@ -385,10 +366,4 @@
     } buffer;
 };
 
-<<<<<<< HEAD
-=======
-typedef RCPtr<Stream> stream_t;
-typedef RCPtr<PassiveStream> passive_stream_t;
-
->>>>>>> 87869fd3
 #endif  // SRC_DCP_STREAM_H_