--- conflicted
+++ resolved
@@ -554,7 +554,6 @@
     STATS_UNLOCK();
 }
 
-<<<<<<< HEAD
 /*
  * Free list management for connections.
  */
@@ -783,12 +782,8 @@
     }
 }
 
-conn *conn_new(const SOCKET sfd, STATE_FUNC init_state,
-               const int event_flags,
-=======
 conn *conn_new(const SOCKET sfd, const int parent_port,
                STATE_FUNC init_state, const int event_flags,
->>>>>>> d374aa84
                const int read_buffer_size, enum network_transport transport,
                struct event_base *base, struct timeval *timeout) {
     conn *c = allocate_connection();
@@ -7306,11 +7301,8 @@
     /* init settings */
     settings_init();
 
-<<<<<<< HEAD
     initialize_binary_lookup_map();
 
-=======
->>>>>>> d374aa84
     /* Initialize memory allocator hooks */
     init_alloc_hooks();
 
@@ -7619,20 +7611,9 @@
         exit(EXIT_FAILURE);
     }
 
-<<<<<<< HEAD
-=======
     if (num_ports > 0) {
         settings.num_ports = num_ports;
     }
-
-    char *topkeys_env = getenv("MEMCACHED_TOP_KEYS");
-    if (topkeys_env != NULL) {
-        settings.topkeys = atoi(topkeys_env);
-        if (settings.topkeys < 0) {
-            settings.topkeys = 0;
-        }
-    }
->>>>>>> d374aa84
 
     if (settings.require_sasl) {
         if (!protocol_specified) {
