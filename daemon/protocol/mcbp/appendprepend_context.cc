/* -*- Mode: C++; tab-width: 4; c-basic-offset: 4; indent-tabs-mode: nil -*- */
/*
 *     Copyright 2016 Couchbase, Inc.
 *
 *   Licensed under the Apache License, Version 2.0 (the "License");
 *   you may not use this file except in compliance with the License.
 *   You may obtain a copy of the License at
 *
 *       http://www.apache.org/licenses/LICENSE-2.0
 *
 *   Unless required by applicable law or agreed to in writing, software
 *   distributed under the License is distributed on an "AS IS" BASIS,
 *   WITHOUT WARRANTIES OR CONDITIONS OF ANY KIND, either express or implied.
 *   See the License for the specific language governing permissions and
 *   limitations under the License.
 */
#include "appendprepend_context.h"
#include "engine_wrapper.h"

#include <daemon/cookie.h>
#include <xattr/blob.h>
#include <xattr/utils.h>

AppendPrependCommandContext::AppendPrependCommandContext(
        Cookie& cookie, const cb::mcbp::Request& req)
    : SteppableCommandContext(cookie),
      mode((req.opcode == PROTOCOL_BINARY_CMD_APPEND ||
            req.opcode == PROTOCOL_BINARY_CMD_APPENDQ)
                   ? Mode::Append
                   : Mode::Prepend),
      key(cookie.getRequestKey()),
      value(reinterpret_cast<const char*>(req.getValue().buf),
            req.getValue().len),
      vbucket(req.getVBucket()),
      cas(req.getCas()),
      state(State::ValidateInput),
      datatype(req.datatype) {
}

ENGINE_ERROR_CODE AppendPrependCommandContext::step() {
    auto ret = ENGINE_SUCCESS;
    do {
        switch (state) {
        case State::ValidateInput:
            ret = validateInput();
            break;
        case State::InflateInputData:
            ret = inflateInputData();
            break;
        case State::GetItem:
            ret = getItem();
            break;
        case State::AllocateNewItem:
            ret = allocateNewItem();
            break;
        case State::StoreItem:
            ret = storeItem();
            break;
        case State::Reset:
            ret = reset();
            break;
        case State::Done:
	    SLAB_INCR(&connection, cmd_set);
            return ENGINE_SUCCESS;
        }
    } while (ret == ENGINE_SUCCESS);

    if (ret == ENGINE_KEY_ENOENT) {
        // for some reason the return code for no key is not stored so we need
        // to remap that error code..
        ret = ENGINE_NOT_STORED;
    }

    if (ret != ENGINE_EWOULDBLOCK) {
        SLAB_INCR(&connection, cmd_set);
    }

    return ret;
}

ENGINE_ERROR_CODE AppendPrependCommandContext::validateInput() {
    if (!connection.isDatatypeEnabled(datatype)) {
        return ENGINE_EINVAL;
    }

    if (mcbp::datatype::is_snappy(datatype)) {
        state = State::InflateInputData;
    } else {
        state = State::GetItem;
    }
    return ENGINE_SUCCESS;
}

ENGINE_ERROR_CODE AppendPrependCommandContext::inflateInputData() {
    try {
        if (!cb::compression::inflate(cb::compression::Algorithm::Snappy,
                                      value,
                                      inputbuffer)) {
            return ENGINE_EINVAL;
        }
        value = inputbuffer;
        state = State::GetItem;
    } catch (const std::bad_alloc&) {
        return ENGINE_ENOMEM;
    }

    return ENGINE_SUCCESS;
}

ENGINE_ERROR_CODE AppendPrependCommandContext::getItem() {
    auto ret = bucket_get(cookie, key, vbucket);
    if (ret.first == cb::engine_errc::success) {
        olditem = std::move(ret.second);
        if (!bucket_get_item_info(cookie, olditem.get(), &oldItemInfo)) {
            return ENGINE_FAILED;
        }

        if (cas != 0) {
            if (oldItemInfo.cas == uint64_t(-1)) {
                // The object in the cache is locked... lets try to use
                // the cas provided by the user to override this
                oldItemInfo.cas = cas;
            } else if (cas != oldItemInfo.cas) {
                return ENGINE_KEY_EEXISTS;
            }
        } else if (oldItemInfo.cas == uint64_t(-1)) {
            return ENGINE_LOCKED;
        }

        if (mcbp::datatype::is_snappy(oldItemInfo.datatype)) {
            try {
                cb::const_char_buffer payload(static_cast<const char*>(
                                              oldItemInfo.value[0].iov_base),
                                              oldItemInfo.value[0].iov_len);
                if (!cb::compression::inflate(cb::compression::Algorithm::Snappy,
                                              payload,
                                              buffer)) {
                    return ENGINE_FAILED;
                }
            } catch (const std::bad_alloc&) {
                return ENGINE_ENOMEM;
            }
        }

        // Move on to the next state
        state = State::AllocateNewItem;
    }

    return ENGINE_ERROR_CODE(ret.first);
}

ENGINE_ERROR_CODE AppendPrependCommandContext::allocateNewItem() {
    cb::char_buffer old{static_cast<char*>(oldItemInfo.value[0].iov_base),
                        oldItemInfo.nbytes};

    if (buffer.size() != 0) {
        old = {buffer.data(), buffer.size()};
    }

    // If we're operating on a document containing xattr's we need to
    // tell the underlying engine about how much of the data which
    // should be accounted for in the privileged segment.
    size_t priv_size = 0;

    // The offset into the old item where the actual body start.
    size_t body_offset = 0;

    // If the existing item had XATTRs we need to preserve the xattrs
    protocol_binary_datatype_t datatype = PROTOCOL_BINARY_RAW_BYTES;
    if (mcbp::datatype::is_xattr(oldItemInfo.datatype)) {
        datatype |= PROTOCOL_BINARY_DATATYPE_XATTR;

        // Calculate the size of the system xattr's. We know they arn't
        // compressed as we are already using the decompression buffer as
        // input (see head of function).
        cb::xattr::Blob blob(old, false);
        body_offset = blob.size();
        priv_size = blob.get_system_size();
    }

    auto pair = bucket_allocate_ex(cookie,
                                   key,
                                   old.len + value.len,
<<<<<<< HEAD
                                   priv_size,
                                   oldItemInfo.flags,
                                   0,
                                   datatype,
                                   vbucket);
=======
                                   priv_size, oldItemInfo.flags,
                                   (rel_time_t)oldItemInfo.exptime, datatype, vbucket);
>>>>>>> 4e22f608

    newitem = std::move(pair.first);
    cb::byte_buffer body{static_cast<uint8_t*>(pair.second.value[0].iov_base),
                         pair.second.value[0].iov_len};

    // copy the data over..
    if (mode == Mode::Append) {
        memcpy(body.buf, old.buf, old.len);
        memcpy(body.buf + old.len, value.buf, value.len);
    } else {
        // The xattrs should go first (body_offset == 0 if the object
        // don't have any xattrs)
        memcpy(body.buf, old.buf, body_offset);
        memcpy(body.buf + body_offset, value.buf, value.len);
        memcpy(body.buf + body_offset + value.len, old.buf + body_offset,
               old.len - body_offset);
    }
    // If the resulting document's data is valid JSON, set the datatype flag
    // to reflect this.
    cb::const_byte_buffer buf{
            reinterpret_cast<const uint8_t*>(body.buf + body_offset),
            old.len + value.len};
    // Update the documents's datatype and CAS values
    setDatatypeJSONFromValue(buf, datatype);
    bucket_item_set_datatype(cookie, newitem.get(), datatype);
    bucket_item_set_cas(cookie, newitem.get(), oldItemInfo.cas);

    state = State::StoreItem;

    return ENGINE_SUCCESS;
}

ENGINE_ERROR_CODE AppendPrependCommandContext::storeItem() {
    uint64_t ncas = cas;
    auto ret = bucket_store(cookie, newitem.get(), ncas, OPERATION_CAS);

    if (ret == ENGINE_SUCCESS) {
        update_topkeys(cookie);
        cookie.setCas(ncas);
        if (connection.isSupportsMutationExtras()) {
            item_info newItemInfo;
            if (!bucket_get_item_info(cookie, newitem.get(), &newItemInfo)) {
                return ENGINE_FAILED;
            }
            extras.vbucket_uuid = htonll(newItemInfo.vbucket_uuid);
            extras.seqno = htonll(newItemInfo.seqno);
            cookie.sendResponse(
                    cb::mcbp::Status::Success,
                    {reinterpret_cast<const char*>(&extras), sizeof(extras)},
                    {},
                    {},
                    cb::mcbp::Datatype::Raw,
                    0);
        } else {
            cookie.sendResponse(cb::mcbp::Status::Success);
        }
        state = State::Done;
    } else if (ret == ENGINE_KEY_EEXISTS && cas == 0) {
        state = State::Reset;
    }

    return ret;
}

ENGINE_ERROR_CODE AppendPrependCommandContext::reset() {
    olditem.reset();
    newitem.reset();
    buffer.reset();

    state = State::GetItem;
    return ENGINE_SUCCESS;
}<|MERGE_RESOLUTION|>--- conflicted
+++ resolved
@@ -181,16 +181,11 @@
     auto pair = bucket_allocate_ex(cookie,
                                    key,
                                    old.len + value.len,
-<<<<<<< HEAD
                                    priv_size,
                                    oldItemInfo.flags,
-                                   0,
+                                   (rel_time_t)oldItemInfo.exptime,
                                    datatype,
                                    vbucket);
-=======
-                                   priv_size, oldItemInfo.flags,
-                                   (rel_time_t)oldItemInfo.exptime, datatype, vbucket);
->>>>>>> 4e22f608
 
     newitem = std::move(pair.first);
     cb::byte_buffer body{static_cast<uint8_t*>(pair.second.value[0].iov_base),
