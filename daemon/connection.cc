/* -*- Mode: C++; tab-width: 4; c-basic-offset: 4; indent-tabs-mode: nil -*- */
/*
 *     Copyright 2015 Couchbase, Inc.
 *
 *   Licensed under the Apache License, Version 2.0 (the "License");
 *   you may not use this file except in compliance with the License.
 *   You may obtain a copy of the License at
 *
 *       http://www.apache.org/licenses/LICENSE-2.0
 *
 *   Unless required by applicable law or agreed to in writing, software
 *   distributed under the License is distributed on an "AS IS" BASIS,
 *   WITHOUT WARRANTIES OR CONDITIONS OF ANY KIND, either express or implied.
 *   See the License for the specific language governing permissions and
 *   limitations under the License.
 */
#include "connection.h"

#include "buckets.h"
#include "connections.h"
#include "cookie.h"
#include "external_auth_manager_thread.h"
#include "front_end_thread.h"
#include "listening_port.h"
#include "mc_time.h"
#include "mcaudit.h"
#include "memcached.h"
#include "protocol/mcbp/engine_wrapper.h"
#include "runtime.h"
#include "server_event.h"
#include "settings.h"

#include <logger/logger.h>
#include <mcbp/mcbp.h>
#include <mcbp/protocol/framebuilder.h>
#include <mcbp/protocol/header.h>
#include <memcached/durability_spec.h>
#include <nlohmann/json.hpp>
#include <phosphor/phosphor.h>
#include <platform/cbassert.h>
#include <platform/checked_snprintf.h>
#include <platform/socket.h>
#include <platform/strerror.h>
#include <platform/string_hex.h>
#include <platform/timeutils.h>
#include <utilities/logtags.h>
#include <gsl/gsl>

#include <cctype>
#include <exception>
#ifndef WIN32
#include <netinet/tcp.h> // For TCP_NODELAY etc
#endif

std::string to_string(Connection::Priority priority) {
    switch (priority) {
    case Connection::Priority::High:
        return "High";
    case Connection::Priority::Medium:
        return "Medium";
    case Connection::Priority::Low:
        return "Low";
    }
    throw std::invalid_argument("No such priority: " +
                                std::to_string(int(priority)));
}

bool Connection::setTcpNoDelay(bool enable) {
    if (socketDescriptor == INVALID_SOCKET) {
        // Our unit test run without a connected socket (and there is
        // no point of running setsockopt on an invalid socket and
        // get the error message from there).. But we don't want them
        // (the unit tests) to flood the console with error messages
        // that setsockopt failed
        return false;
    }

    const int flags = enable ? 1 : 0;
    int error = cb::net::setsockopt(socketDescriptor,
                                    IPPROTO_TCP,
                                    TCP_NODELAY,
                                    reinterpret_cast<const void*>(&flags),
                                    sizeof(flags));

    if (error != 0) {
        std::string errmsg = cb_strerror(cb::net::get_socket_error());
        LOG_WARNING("setsockopt(TCP_NODELAY): {}", errmsg);
        nodelay = false;
        return false;
    } else {
        nodelay = enable;
    }

    return true;
}

/**
 * Get a JSON representation of an event mask
 *
 * @param mask the mask to convert to JSON
 * @return the json representation.
 */
static nlohmann::json event_mask_to_json(const short mask) {
    nlohmann::json ret;
    nlohmann::json array = nlohmann::json::array();

    ret["raw"] = cb::to_hex(uint16_t(mask));

    if (mask & EV_READ) {
        array.push_back("read");
    }
    if (mask & EV_WRITE) {
        array.push_back("write");
    }
    if (mask & EV_PERSIST) {
        array.push_back("persist");
    }
    if (mask & EV_TIMEOUT) {
        array.push_back("timeout");
    }

    ret["decoded"] = array;
    return ret;
}

nlohmann::json Connection::toJSON() const {
    nlohmann::json ret;

    ret["connection"] = cb::to_hex(uint64_t(this));

    if (socketDescriptor == INVALID_SOCKET) {
        ret["socket"] = "disconnected";
        return ret;
    }

    ret["socket"] = socketDescriptor;
    ret["yields"] = yields.load();
    ret["protocol"] = "memcached";
    ret["peername"] = getPeername().c_str();
    ret["sockname"] = getSockname().c_str();
    ret["parent_port"] = parent_port;
    ret["bucket_index"] = getBucketIndex();
    ret["internal"] = isInternal();

    if (authenticated) {
        if (internal) {
            // We want to be able to map these connections, and given
            // that it is internal we don't reveal any user data
            ret["username"] = username;
        } else {
            ret["username"] = cb::tagUserData(username);
        }
    }

    ret["refcount"] = refcount;

    nlohmann::json features = nlohmann::json::array();
    if (isSupportsMutationExtras()) {
        features.push_back("mutation extras");
    }
    if (isXerrorSupport()) {
        features.push_back("xerror");
    }
    if (nodelay) {
        features.push_back("tcp nodelay");
    }
    if (allowUnorderedExecution()) {
        features.push_back("unordered execution");
    }
    if (tracingEnabled) {
        features.push_back("tracing");
    }

    if (isCollectionsSupported()) {
        features.push_back("collections");
    }

    if (isDuplexSupported()) {
        features.push_back("duplex");
    }

    if (isClustermapChangeNotificationSupported()) {
        features.push_back("CCN");
    }

    ret["features"] = features;

    ret["thread"] = getThread().index;
    ret["priority"] = to_string(priority);

    if (clustermap_revno == -2) {
        ret["clustermap_revno"] = "unknown";
    } else {
        ret["clustermap_revno"] = clustermap_revno;
    }

    ret["total_cpu_time"] = std::to_string(total_cpu_time.count());
    ret["min_sched_time"] = std::to_string(min_sched_time.count());
    ret["max_sched_time"] = std::to_string(max_sched_time.count());

    nlohmann::json arr = nlohmann::json::array();
    for (const auto& c : cookies) {
        arr.push_back(c->toJSON());
    }
    ret["cookies"] = arr;

    if (agentName.front() != '\0') {
        ret["agent_name"] = std::string(agentName.data());
    }
    if (connectionId.front() != '\0') {
        ret["connection_id"] = std::string(connectionId.data());
    }

    ret["sasl_enabled"] = saslAuthEnabled;
    ret["dcp"] = isDCP();
    ret["dcp_xattr_aware"] = isDcpXattrAware();
    ret["dcp_no_value"] = isDcpNoValue();
    ret["max_reqs_per_event"] = max_reqs_per_event;
    ret["nevents"] = numEvents;
    ret["state"] = getStateName();

    nlohmann::json libevt;
    libevt["registered"] = isRegisteredInLibevent();
    libevt["ev_flags"] = event_mask_to_json(ev_flags);
    libevt["which"] = event_mask_to_json(currentEvent);
    ret["libevent"] = libevt;

    if (read) {
        ret["read"] = read->to_json();
    }

    if (write) {
        ret["write"] = write->to_json();
    }

    ret["write_and_go"] = std::string(stateMachine.getStateName(write_and_go));

    nlohmann::json iovobj;
    iovobj["size"] = iov.size();
    iovobj["used"] = iovused;
    ret["iov"] = iovobj;

    nlohmann::json msg;
    msg["used"] = msglist.size();
    msg["curr"] = msgcurr;
    msg["bytes"] = msgbytes;
    ret["msglist"] = msg;

    nlohmann::json ilist;
    ilist["size"] = reservedItems.size();
    ret["itemlist"] = ilist;

    nlohmann::json talloc;
    talloc["size"] = temp_alloc.size();
    ret["temp_alloc_list"] = talloc;

    ret["ssl"] = ssl.toJSON();
    ret["total_recv"] = totalRecv;
    ret["total_send"] = totalSend;

    ret["datatype"] = mcbp::datatype::to_string(datatype.getRaw()).c_str();

    return ret;
}

void Connection::restartAuthentication() {
    if (authenticated && domain == cb::sasl::Domain::External) {
        externalAuthManager->logoff(username);
    }
    sasl_conn.reset();
    setInternal(false);
    authenticated = false;
    username = "";
}

cb::engine_errc Connection::dropPrivilege(cb::rbac::Privilege privilege) {
    if (privilegeContext.dropPrivilege(privilege)) {
        return cb::engine_errc::success;
    }

    return cb::engine_errc::no_access;
}

cb::rbac::PrivilegeAccess Connection::checkPrivilege(
        cb::rbac::Privilege privilege, Cookie& cookie) {
    cb::rbac::PrivilegeAccess ret;
    unsigned int retries = 0;
    const unsigned int max_retries = 100;

    while ((ret = privilegeContext.check(privilege)) ==
                   cb::rbac::PrivilegeAccess::Stale &&
           retries < max_retries) {
        ++retries;
        const auto opcode = cookie.getRequest(Cookie::PacketContent::Header)
                                    .getClientOpcode();
        const std::string command(to_string(opcode));

        // The privilege context we had could have been a dummy entry
        // (created when the client connected, and used until the
        // connection authenticates). Let's try to automatically update it,
        // but let the client deal with whatever happens after
        // a single update.
        try {
            privilegeContext = cb::rbac::createContext(
                    getUsername(), getDomain(), all_buckets[bucketIndex].name);
        } catch (const cb::rbac::NoSuchBucketException&) {
            // Remove all access to the bucket
            privilegeContext =
                    cb::rbac::createContext(getUsername(), getDomain(), "");
            LOG_INFO(
                    "{}: RBAC: Connection::checkPrivilege({}) {} No access "
                    "to "
                    "bucket [{}]. command: [{}] new privilege set: {}",
                    getId(),
                    to_string(privilege),
                    getDescription(),
                    all_buckets[bucketIndex].name,
                    command,
                    privilegeContext.to_string());
        } catch (const cb::rbac::Exception& error) {
            LOG_WARNING(
                    "{}: RBAC: Connection::checkPrivilege({}) {}: An "
                    "exception occurred. command: [{}] bucket: [{}] UUID:"
                    "[{}] message: {}",
                    getId(),
                    to_string(privilege),
                    getDescription(),
                    command,
                    all_buckets[bucketIndex].name,
                    cookie.getEventId(),
                    error.what());
            // Add a textual error as well
            cookie.setErrorContext("An exception occurred. command: [" +
                                   command + "]");
            return cb::rbac::PrivilegeAccess::Fail;
        }
    }

    if (retries == max_retries) {
        LOG_INFO(
                "{}: RBAC: Gave up rebuilding privilege context after {} "
                "times. Let the client handle the stale authentication "
                "context",
                getId(),
                retries);

    } else if (retries > 1) {
        LOG_INFO("{}: RBAC: Had to rebuild privilege context {} times",
                 getId(),
                 retries);
    }

    if (ret == cb::rbac::PrivilegeAccess::Fail) {
        const auto opcode = cookie.getRequest(Cookie::PacketContent::Header)
                                    .getClientOpcode();
        const std::string command(to_string(opcode));
        const std::string privilege_string = cb::rbac::to_string(privilege);
        const std::string context = privilegeContext.to_string();

        if (Settings::instance().isPrivilegeDebug()) {
            audit_privilege_debug(*this,
                                  command,
                                  all_buckets[bucketIndex].name,
                                  privilege_string,
                                  context);

            LOG_INFO(
                    "{}: RBAC privilege debug:{} command:[{}] bucket:[{}] "
                    "privilege:[{}] context:{}",
                    getId(),
                    getDescription(),
                    command,
                    all_buckets[bucketIndex].name,
                    privilege_string,
                    context);

            return cb::rbac::PrivilegeAccess::Ok;
        } else {
            LOG_INFO(
                    "{} RBAC {} missing privilege {} for {} in bucket:[{}] "
                    "with context: "
                    "{} UUID:[{}]",
                    getId(),
                    getDescription(),
                    privilege_string,
                    command,
                    all_buckets[bucketIndex].name,
                    context,
                    cookie.getEventId());
            // Add a textual error as well
            cookie.setErrorContext("Authorization failure: can't execute " +
                                   command + " operation without the " +
                                   privilege_string + " privilege");
        }
    }

    return ret;
}

Bucket& Connection::getBucket() const {
    return all_buckets[getBucketIndex()];
}

EngineIface* Connection::getBucketEngine() const {
    return getBucket().getEngine();
}

ENGINE_ERROR_CODE Connection::remapErrorCode(ENGINE_ERROR_CODE code) const {
    if (xerror_support) {
        return code;
    }

    // Check our whitelist
    switch (code) {
    case ENGINE_SUCCESS: // FALLTHROUGH
    case ENGINE_KEY_ENOENT: // FALLTHROUGH
    case ENGINE_KEY_EEXISTS: // FALLTHROUGH
    case ENGINE_ENOMEM: // FALLTHROUGH
    case ENGINE_NOT_STORED: // FALLTHROUGH
    case ENGINE_EINVAL: // FALLTHROUGH
    case ENGINE_ENOTSUP: // FALLTHROUGH
    case ENGINE_EWOULDBLOCK: // FALLTHROUGH
    case ENGINE_E2BIG: // FALLTHROUGH
    case ENGINE_DISCONNECT: // FALLTHROUGH
    case ENGINE_NOT_MY_VBUCKET: // FALLTHROUGH
    case ENGINE_TMPFAIL: // FALLTHROUGH
    case ENGINE_ERANGE: // FALLTHROUGH
    case ENGINE_ROLLBACK: // FALLTHROUGH
    case ENGINE_EBUSY: // FALLTHROUGH
    case ENGINE_DELTA_BADVAL: // FALLTHROUGH
    case ENGINE_PREDICATE_FAILED:
    case ENGINE_FAILED:
        return code;

    case ENGINE_LOCKED:
        return ENGINE_KEY_EEXISTS;
    case ENGINE_LOCKED_TMPFAIL:
        return ENGINE_TMPFAIL;
    case ENGINE_UNKNOWN_COLLECTION:
    case ENGINE_COLLECTIONS_MANIFEST_IS_AHEAD:
        return isCollectionsSupported() ? code : ENGINE_EINVAL;

    case ENGINE_EACCESS:break;
    case ENGINE_NO_BUCKET:break;
    case ENGINE_AUTH_STALE:break;
    case ENGINE_DURABILITY_INVALID_LEVEL:
    case ENGINE_DURABILITY_IMPOSSIBLE:
        break;
    case ENGINE_SYNC_WRITE_IN_PROGRESS:
    case ENGINE_SYNC_WRITE_RECOMMIT_IN_PROGRESS:
        // we can return tmpfail to old clients and have them retry the
        // operation
        return ENGINE_TMPFAIL;
    case ENGINE_SYNC_WRITE_AMBIGUOUS:
    case ENGINE_DCP_STREAMID_INVALID:
        break;
    }

    // Seems like the rest of the components in our system isn't
    // prepared to receive access denied or authentincation stale.
    // For now we should just disconnect them
    auto errc = cb::make_error_condition(cb::engine_errc(code));
    LOG_WARNING(
            "{} - Client {} not aware of extended error code ({}). "
            "Disconnecting",
            getId(),
            getDescription().c_str(),
            errc.message().c_str());

    return ENGINE_DISCONNECT;
}

void Connection::resetUsernameCache() {
    if (sasl_conn.isInitialized()) {
        username = sasl_conn.getUsername();
        domain = sasl_conn.getDomain();
    } else {
        username = "unknown";
        domain = cb::sasl::Domain::Local;
    }

    updateDescription();
}

void Connection::updateDescription() {
    description.assign("[ " + getPeername() + " - " + getSockname());
    if (authenticated) {
        description += " (";
        if (isInternal()) {
            description += "System, ";
        }
        description += cb::tagUserData(getUsername());

        if (domain == cb::sasl::Domain::External) {
            description += " (LDAP)";
        }
        description += ")";
    } else {
        description += " (not authenticated)";
    }
    description += " ]";
}

void Connection::setBucketIndex(int bucketIndex) {
    Connection::bucketIndex.store(bucketIndex, std::memory_order_relaxed);

    // Update the privilege context. If a problem occurs within the RBAC
    // module we'll assign an empty privilege context to the connection.
    try {
        if (authenticated) {
            // The user have logged in, so we should create a context
            // representing the users context in the desired bucket.
            privilegeContext = cb::rbac::createContext(
                    username, getDomain(), all_buckets[bucketIndex].name);
        } else if (is_default_bucket_enabled() &&
                   strcmp("default", all_buckets[bucketIndex].name) == 0) {
            // We've just connected to the _default_ bucket, _AND_ the client
            // is unknown.
            // Personally I think the "default bucket" concept is a really
            // really bad idea, but we need to be backwards compatible for
            // a while... lets look up a profile named "default" and
            // assign that. It should only contain access to the default
            // bucket.
            privilegeContext = cb::rbac::createContext(
                    "default", getDomain(), all_buckets[bucketIndex].name);
        } else {
            // The user has not authenticated, and this isn't for the
            // "default bucket". Assign an empty profile which won't give
            // you any privileges.
            privilegeContext = cb::rbac::PrivilegeContext{getDomain()};
        }
    } catch (const cb::rbac::Exception&) {
        privilegeContext = cb::rbac::PrivilegeContext{getDomain()};
    }

    if (bucketIndex == 0) {
        // If we're connected to the no bucket we should return
        // no bucket instead of EACCESS. Lets give the connection all
        // possible bucket privileges
        privilegeContext.setBucketPrivileges();
    }
}

void Connection::addCpuTime(std::chrono::nanoseconds ns) {
    total_cpu_time += ns;
    min_sched_time = std::min(min_sched_time, ns);
    max_sched_time = std::max(min_sched_time, ns);
}

void Connection::enqueueServerEvent(std::unique_ptr<ServerEvent> event) {
    server_events.push(std::move(event));
}

bool Connection::unregisterEvent() {
    if (!registered_in_libevent) {
        LOG_WARNING(
                "Connection::unregisterEvent: Not registered in libevent - "
                "ignoring unregister attempt");
        return false;
    }

    cb_assert(socketDescriptor != INVALID_SOCKET);

    if (event_del(event.get()) == -1) {
        LOG_WARNING("Failed to remove connection to libevent: {}",
                    cb_strerror());
        return false;
    }

    registered_in_libevent = false;
    return true;
}

bool Connection::registerEvent() {
    if (registered_in_libevent) {
        LOG_WARNING(
                "Connection::registerEvent: Already registered in"
                " libevent - ignoring register attempt");
        return false;
    }

    if (event_add(event.get(), nullptr) == -1) {
        LOG_WARNING("Failed to add connection to libevent: {}", cb_strerror());
        return false;
    }

    registered_in_libevent = true;
    return true;
}

bool Connection::updateEvent(const short new_flags) {
    if (ssl.isEnabled() && ssl.isConnected() && (new_flags & EV_READ)) {
        /*
         * If we want more data and we have SSL, that data might be inside
         * SSL's internal buffers rather than inside the socket buffer. In
         * that case signal an EV_READ event without actually polling the
         * socket.
         */
        if (ssl.havePendingInputData()) {
            // signal a call to the handler
            event_active(event.get(), EV_READ, 0);
            return true;
        }
    }

    if (ev_flags == new_flags) {
        // We do "cache" the current libevent state (using EV_PERSIST) to avoid
        // having to re-register it when it doesn't change (which it mostly
        // don't).
        return true;
    }

    if (!unregisterEvent()) {
        LOG_WARNING(
                "{}: Failed to remove connection from event notification "
                "library. Shutting down connection {}",
                getId(),
                getDescription());
        return false;
    }

    if (event_assign(event.get(),
                     base,
                     socketDescriptor,
                     new_flags,
                     event_handler,
                     reinterpret_cast<void*>(this)) == -1) {
        LOG_WARNING(
                "{}: Failed to set up event notification. "
                "Shutting down connection {}",
                getId(),
                getDescription());
        return false;
    }
    ev_flags = new_flags;

    if (!registerEvent()) {
        LOG_WARNING(
                "{}: Failed to add connection to the event notification "
                "library. Shutting down connection {}",
                getId(),
                getDescription());
        return false;
    }

    return true;
}

bool Connection::initializeEvent() {
    short event_flags = (EV_READ | EV_PERSIST);

    event.reset(event_new(base,
                          socketDescriptor,
                          event_flags,
                          event_handler,
                          reinterpret_cast<void*>(this)));

    if (!event) {
        throw std::bad_alloc();
    }
    ev_flags = event_flags;

    return registerEvent();
}

void Connection::shrinkBuffers() {
    // We share the buffers with the thread, so we don't need to worry
    // about the read and write buffer.

    if (msglist.size() > MSG_LIST_HIGHWAT) {
        try {
            msglist.resize(MSG_LIST_INITIAL);
            msglist.shrink_to_fit();
        } catch (const std::bad_alloc&) {
            LOG_WARNING("{}: Failed to shrink msglist down to {} elements.",
                        getId(),
                        MSG_LIST_INITIAL);
        }
    }

    if (iov.size() > IOV_LIST_HIGHWAT) {
        try {
            iov.resize(IOV_LIST_INITIAL);
            iov.shrink_to_fit();
        } catch (const std::bad_alloc&) {
            LOG_WARNING("{}: Failed to shrink iov down to {} elements.",
                        getId(),
                        IOV_LIST_INITIAL);
        }
    }
}

void Connection::setAuthenticated(bool authenticated) {
    Connection::authenticated = authenticated;
    if (authenticated) {
        updateDescription();
        privilegeContext = cb::rbac::createContext(username, getDomain(), "");
    } else {
        resetUsernameCache();
        privilegeContext = cb::rbac::PrivilegeContext{getDomain()};
    }
}

bool Connection::tryAuthFromSslCert(const std::string& userName) {
    username.assign(userName);
    domain = cb::sasl::Domain::Local;

    try {
        auto context =
                cb::rbac::createInitialContext(getUsername(), getDomain());
        setAuthenticated(true);
        setInternal(context.second);
        audit_auth_success(*this);
        LOG_INFO(
                "{}: Client {} authenticated as '{}' via X509 "
                "certificate",
                getId(),
                getPeername(),
                cb::UserDataView(getUsername()));
        // Connections authenticated by using X.509 certificates should not
        // be able to use SASL to change it's identity.
        saslAuthEnabled = false;
    } catch (const cb::rbac::NoSuchUserException& e) {
        setAuthenticated(false);
        LOG_WARNING("{}: User [{}] is not defined as a user in Couchbase",
                    getId(),
                    cb::UserDataView(e.what()));
        return false;
    }
    return true;
}

void Connection::logSslErrorInfo(const std::string& method, int rval) {
    const int error = ssl.getError(rval);
    unsigned long code = ERR_peek_error();
    if (code == 0) {
        LOG_WARNING("{}: ERROR: {} returned {} with error {}",
                    getId(),
                    method,
                    rval,
                    error);
        return;
    }

    try {
        std::string errmsg(method + "() returned " +
                           std::to_string(rval) + " with error " +
                           std::to_string(error));
        while ((code = ERR_get_error()) != 0) {
            std::vector<char> ssl_err(1024);
            ERR_error_string_n(
                               code, ssl_err.data(), ssl_err.size());
            LOG_WARNING("{}: {}: {}", getId(), errmsg, ssl_err.data());
        }
    } catch (const std::bad_alloc&) {
        // unable to print error message; continue.
        LOG_WARNING("{}: {}() returned {} with error {}",
                    getId(),
                    method,
                    rval,
                    error);
    }
}

int Connection::sslPreConnection() {
    int r = ssl.accept();
    if (r == 1) {
        ssl.drainBioSendPipe(socketDescriptor);
        ssl.setConnected();
        auto certResult = ssl.getCertUserName();
        bool disconnect = false;
        switch (certResult.first) {
        case cb::x509::Status::NoMatch:
        case cb::x509::Status::Error:
            disconnect = true;
            break;
        case cb::x509::Status::NotPresent:
            if (Settings::instance().getClientCertMode() ==
                cb::x509::Mode::Mandatory) {
                disconnect = true;
            } else if (is_default_bucket_enabled()) {
                associate_bucket(*this, "default");
            }
            break;
        case cb::x509::Status::Success:
            if (!tryAuthFromSslCert(certResult.second)) {
                disconnect = true;
                // Don't print an error message... already logged
                certResult.second.resize(0);
            }
        }
        if (disconnect) {
            // Set the username to "[unknown]" if we failed to pick
            // out a username from the certificate to avoid the
            // audit event being "empty"
            if (certResult.first == cb::x509::Status::NotPresent) {
                audit_auth_failure(
                        *this, "Client did not provide an X.509 certificate");
            } else {
                audit_auth_failure(
                        *this,
                        "Failed to use client provided X.509 certificate");
            }
            cb::net::set_econnreset();
            if (!certResult.second.empty()) {
                LOG_WARNING(
                        "{}: SslPreConnection: disconnection client due to"
                        " error [{}]",
                        getId(),
                        certResult.second);
            }
            return -1;
        }

         LOG_INFO("{}: Using SSL cipher:{}",
                 getId(),
                 ssl.getCurrentCipherName());
    } else {
        if (ssl.getError(r) == SSL_ERROR_WANT_READ) {
            ssl.drainBioSendPipe(socketDescriptor);
            cb::net::set_ewouldblock();
            return -1;
        } else {
            logSslErrorInfo("SSL_accept", r);
            cb::net::set_econnreset();
            return -1;
        }
    }

    return 0;
}

int Connection::recv(char* dest, size_t nbytes) {
    if (nbytes == 0) {
        throw std::logic_error("Connection::recv: Can't read 0 bytes");
    }

    int res = -1;
    if (ssl.isEnabled()) {
        ssl.drainBioRecvPipe(socketDescriptor);

        if (ssl.hasError()) {
            cb::net::set_econnreset();
            return -1;
        }

        if (!ssl.isConnected()) {
            res = sslPreConnection();
            if (res == -1) {
                return -1;
            }
        }

        /* The SSL negotiation might be complete at this time */
        if (ssl.isConnected()) {
            res = sslRead(dest, nbytes);
        }
    } else {
        res = (int)::cb::net::recv(socketDescriptor, dest, nbytes, 0);
        if (res > 0) {
            totalRecv += res;
        }
    }

    return res;
}

ssize_t Connection::sendmsg(struct msghdr* m) {
    ssize_t res = 0;
    if (ssl.isEnabled()) {
        for (int ii = 0; ii < int(m->msg_iovlen); ++ii) {
            int n = sslWrite(reinterpret_cast<char*>(m->msg_iov[ii].iov_base),
                             m->msg_iov[ii].iov_len);
            if (n > 0) {
                res += n;
                if (n != int(m->msg_iov[ii].iov_len)) {
                    // We didnt' send the entire chunk. return the number
                    // of bytes sent so far to the caller and let them
                    // deal with adjusting the pointers and retry
                    return res;
                }
            } else {
                // We failed to send the data over ssl. it might be
                // because the underlying socket buffer is full, or
                // if there is a real error with the socket or inside
                // OpenSSL. If the error is because we the network
                // is full we'll return the number of bytes we've sent
                // so far (so that it may adjust the iov_base and iov_len
                // fields before it'll try to call us again and the
                // send will most likely fail again, but this we'll
                // return -1 and when the caller checks it'll see it is
                // because the network buffer is full).
                auto error = cb::net::get_socket_error();
                if (cb::net::is_blocking(error) && res > 0) {
                    return res;
                }
                return -1;
            }
        }
        ssl.drainBioSendPipe(socketDescriptor);
        return res;
    } else {
        res = cb::net::sendmsg(socketDescriptor, m, 0);
        if (res > 0) {
            totalSend += res;
        }
    }

    return res;
}

/**
 * Adjust the msghdr by "removing" n bytes of data from it.
 *
 * @param m the msgheader to update
 * @param nbytes
 * @return the number of bytes left in the current iov entry
 */
size_t adjust_msghdr(cb::Pipe& pipe, struct msghdr* m, ssize_t nbytes) {
    auto rbuf = pipe.rdata();

    // We've written some of the data. Remove the completed
    // iovec entries from the list of pending writes.
    while (m->msg_iovlen > 0 && nbytes >= ssize_t(m->msg_iov->iov_len)) {
        if (rbuf.data() == static_cast<const uint8_t*>(m->msg_iov->iov_base)) {
            pipe.consumed(m->msg_iov->iov_len);
            rbuf = pipe.rdata();
        }
        nbytes -= (ssize_t)m->msg_iov->iov_len;
        m->msg_iovlen--;
        m->msg_iov++;
    }

    // Might have written just part of the last iovec entry;
    // adjust it so the next write will do the rest.
    if (nbytes > 0) {
        if (rbuf.data() == static_cast<const uint8_t*>(m->msg_iov->iov_base)) {
            pipe.consumed(nbytes);
        }
        m->msg_iov->iov_base =
                (void*)((unsigned char*)m->msg_iov->iov_base + nbytes);
        m->msg_iov->iov_len -= nbytes;
    }

    return m->msg_iov->iov_len;
}

Connection::TransmitResult Connection::transmit() {
    if (ssl.isEnabled()) {
        // We use OpenSSL to write data into a buffer before we send it
        // over the wire... Lets go ahead and drain that BIO pipe before
        // we may do anything else.
        ssl.drainBioSendPipe(socketDescriptor);
        if (ssl.morePendingOutput()) {
            if (ssl.hasError() || !updateEvent(EV_WRITE | EV_PERSIST)) {
                setState(StateMachine::State::closing);
                return TransmitResult::HardError;
            }
            return TransmitResult::SoftError;
        }

        // The output buffer is completely drained (well, put in the kernel
        // buffer to send to the client). Go ahead and send more data
    }

    while (msgcurr < msglist.size() && msglist[msgcurr].msg_iovlen == 0) {
        /* Finished writing the current msg; advance to the next. */
        msgcurr++;
    }

    if (msgcurr < msglist.size()) {
        ssize_t res;
        struct msghdr* m = &msglist[msgcurr];

        res = sendmsg(m);
        auto error = cb::net::get_socket_error();
        if (res > 0) {
            get_thread_stats(this)->bytes_written += res;

            if (adjust_msghdr(*write, m, res) == 0) {
                msgcurr++;
                if (msgcurr == msglist.size()) {
                    // We sent the final chunk of data.. In our SSL connections
                    // we might however have data spooled in the SSL buffers
                    // which needs to be drained before we may consider the
                    // transmission complete (note that our sendmsg tried
                    // to drain the buffers before returning).
                    if (ssl.isEnabled() && ssl.morePendingOutput()) {
                        if (ssl.hasError() ||
                            !updateEvent(EV_WRITE | EV_PERSIST)) {
                            setState(StateMachine::State::closing);
                            return TransmitResult::HardError;
                        }
                        return TransmitResult::SoftError;
                    }
                    return TransmitResult::Complete;
                }
            }

            return TransmitResult::Incomplete;
        }

        if (res == -1 && cb::net::is_blocking(error)) {
            if (!updateEvent(EV_WRITE | EV_PERSIST)) {
                setState(StateMachine::State::closing);
                return TransmitResult::HardError;
            }
            return TransmitResult::SoftError;
        }

        // if res == 0 or res == -1 and error is not EAGAIN or EWOULDBLOCK,
        // we have a real error, on which we close the connection
        if (res == -1) {
            if (cb::net::is_closed_conn(error)) {
                LOG_INFO("{}: Failed to send data; peer closed the connection",
                         getId());
            } else {
                LOG_WARNING("Failed to write, and not due to blocking: {}",
                            cb_strerror(error));
            }
        } else {
            // sendmsg should return the number of bytes written, but we
            // sent 0 bytes. That shouldn't be possible unless we
            // requested to write 0 bytes (otherwise we should have gotten
            // -1 with EWOULDBLOCK)
            // Log the request buffer so that we can look into this
            LOG_WARNING("{} - sendmsg returned 0", socketDescriptor);
            for (int ii = 0; ii < int(m->msg_iovlen); ++ii) {
                LOG_WARNING(
                        "\t{} - {}", socketDescriptor, m->msg_iov[ii].iov_len);
            }
        }

        setState(StateMachine::State::closing);
        return TransmitResult::HardError;
    } else {
        return TransmitResult::Complete;
    }
}

/**
 * To protect us from someone flooding a connection with bogus data causing
 * the connection to eat up all available memory, break out and start
 * looking at the data I've got after a number of reallocs...
 */
Connection::TryReadResult Connection::tryReadNetwork() {
    // When we get here we've either got an empty buffer, or we've got
    // a buffer with less than a packet header filled in.
    //
    // Verify that assumption!!!
    if (read->rsize() >= sizeof(cb::mcbp::Request)) {
        // The above don't hold true ;)
        throw std::logic_error(
                "tryReadNetwork: Expected the input buffer to be empty or "
                "contain a partial header");
    }

    // Make sure we can fit the header into the input buffer
    try {
        read->ensureCapacity(sizeof(cb::mcbp::Request) - read->rsize());
    } catch (const std::bad_alloc&) {
        LOG_WARNING(
                "{}: Failed to allocate memory for package header. Closing "
                "connection {}",
                getId(),
                getDescription());
        return TryReadResult::MemoryError;
    }

    Connection* c = this;
    const auto res = read->produce([c](cb::byte_buffer buffer) -> ssize_t {
        return c->recv(reinterpret_cast<char*>(buffer.data()), buffer.size());
    });

    if (res > 0) {
        get_thread_stats(this)->bytes_read += res;
        return TryReadResult::DataReceived;
    }

    if (res == 0) {
        LOG_DEBUG(
                "{} Closing connection as the other side closed the "
                "connection {}",
                getId(),
                getDescription());
        return TryReadResult::SocketClosed;
    }

    const auto error = cb::net::get_socket_error();
    if (cb::net::is_blocking(error)) {
        return TryReadResult::NoDataReceived;
    }

    // There was an error reading from the socket. There isn't much we
    // can do about that apart from logging it and close the connection.
    // Keep this as INFO as it isn't a problem with the memcached server,
    // it is a network issue (or a bad client not closing the connection
    // cleanly)
    LOG_INFO("{} Closing connection {} due to read error: {}",
             getId(),
             getDescription(),
             cb_strerror(error));
    return TryReadResult::SocketError;
}

int Connection::sslRead(char* dest, size_t nbytes) {
    int ret = 0;

    while (ret < int(nbytes)) {
        int n;
        ssl.drainBioRecvPipe(socketDescriptor);
        if (ssl.hasError()) {
            cb::net::set_econnreset();
            return -1;
        }
        n = ssl.read(dest + ret, (int)(nbytes - ret));
        if (n > 0) {
            ret += n;
        } else {
            /* n < 0 and n == 0 require a check of SSL error*/
            const int error = ssl.getError(n);

            switch (error) {
            case SSL_ERROR_WANT_READ:
                /*
                 * Drain the buffers and retry if we've got data in
                 * our input buffers
                 */
                if (ssl.moreInputAvailable()) {
                    /* our recv buf has data feed the BIO */
                    ssl.drainBioRecvPipe(socketDescriptor);
                } else if (ret > 0) {
                    /* nothing in our recv buf, return what we have */
                    return ret;
                } else {
                    cb::net::set_ewouldblock();
                    return -1;
                }
                break;

            case SSL_ERROR_ZERO_RETURN:
                /* The TLS/SSL connection has been closed (cleanly). */
                return 0;

            default:
                logSslErrorInfo("SSL_read", n);
                cb::net::set_econnreset();
                return -1;
            }
        }
    }

    return ret;
}

int Connection::sslWrite(const char* src, size_t nbytes) {
<<<<<<< HEAD
    int ret = 0;

    int chunksize = Settings::instance().getBioDrainBufferSize();
=======
    // Start by trying to send everything we've already got
    // buffered in our bio
    ssl.drainBioSendPipe(socketDescriptor);
    if (ssl.hasError()) {
        cb::net::set_econnreset();
        return -1;
    }
>>>>>>> f2ca6c9b

    // If the network socket is full there isn't much point
    // of trying to add more to SSL
    if (ssl.morePendingOutput()) {
        cb::net::set_ewouldblock();
        return -1;
    }

    // We've got an empty buffer for SSL to operate on,
    // so lets get to it.
    do {
        const auto n = ssl.write(src, int(nbytes));
        if (n > 0) {
            // we've successfully sent some bytes to
            // SSL. Lets try to flush it to the network
            // socket buffers.
            ssl.drainBioSendPipe(socketDescriptor);
            if (ssl.hasError()) {
                cb::net::set_econnreset();
                return -1;
            }
            // Return the number of bytes submitted to SSL
            return n;
        } else if (n == 0) {
            // Closed connection.
            cb::net::set_econnreset();
            return -1;
        } else {
            const int error = ssl.getError(n);
            if (error == SSL_ERROR_WANT_WRITE) {
                ssl.drainBioSendPipe(socketDescriptor);
                if (ssl.morePendingOutput()) {
                    cb::net::set_ewouldblock();
                    return -1;
                }
                // We've got space in the network buffer.
                // retry the operation (and openssl will
                // try to fill the network buffer again)
            } else {
                // We enountered an error we don't have code
                // to handle. Reset the connection
                logSslErrorInfo("SSL_write", n);
                cb::net::set_econnreset();
                return -1;
            }
        }
    } while (true);
}

void Connection::addMsgHdr(bool reset) {
    if (reset) {
        msgcurr = 0;
        msglist.clear();
        iovused = 0;
    }

    msglist.emplace_back();

    struct msghdr& msg = msglist.back();

    /* this wipes msg_iovlen, msg_control, msg_controllen, and
       msg_flags, the last 3 of which aren't defined on solaris: */
    memset(&msg, 0, sizeof(struct msghdr));

    msg.msg_iov = &iov.data()[iovused];

    msgbytes = 0;
    STATS_MAX(this, msgused_high_watermark, gsl::narrow<int>(msglist.size()));
}

void Connection::addIov(const void* buf, size_t len) {
    if (len == 0) {
        return;
    }

    struct msghdr* m = &msglist.back();

    /* We may need to start a new msghdr if this one is full. */
    if (m->msg_iovlen == IOV_MAX) {
        addMsgHdr(false);
    }

    ensureIovSpace();

    // Update 'm' as we may have added an additional msghdr
    m = &msglist.back();

    m->msg_iov[m->msg_iovlen].iov_base = (void*)buf;
    m->msg_iov[m->msg_iovlen].iov_len = len;

    msgbytes += len;
    ++iovused;
    STATS_MAX(this, iovused_high_watermark, gsl::narrow<int>(getIovUsed()));
    m->msg_iovlen++;
}

void Connection::releaseReservedItems() {
    auto* bucketEngine = getBucket().getEngine();
    for (auto* it : reservedItems) {
        bucketEngine->release(it);
    }
    reservedItems.clear();
}

void Connection::ensureIovSpace() {
    if (iovused < iov.size()) {
        // There is still size in the list
        return;
    }

    // Try to double the size of the array
    iov.resize(iov.size() * 2);

    /* Point all the msghdr structures at the new list. */
    size_t ii;
    int iovnum;
    for (ii = 0, iovnum = 0; ii < msglist.size(); ii++) {
        msglist[ii].msg_iov = &iov[iovnum];
        iovnum += msglist[ii].msg_iovlen;
    }
}

bool Connection::enableSSL(const std::string& cert, const std::string& pkey) {
    if (ssl.enable(cert, pkey)) {
        if (Settings::instance().getVerbose() > 1) {
            ssl.dumpCipherList(getId());
        }

        return true;
    }

    return false;
}

Connection::Connection(FrontEndThread& thr)
    : socketDescriptor(INVALID_SOCKET),
      connectedToSystemPort(false),
      base(nullptr),
      thread(thr),
      peername("unknown"),
      sockname("unknown"),
      stateMachine(*this),
      max_reqs_per_event(Settings::instance().getRequestsPerEventNotification(
              EventPriority::Default)) {
    updateDescription();
    cookies.emplace_back(std::unique_ptr<Cookie>{new Cookie(*this)});
    setConnectionId(peername.c_str());
}

Connection::Connection(SOCKET sfd,
                       event_base* b,
                       const ListeningPort& ifc,
                       FrontEndThread& thr)
    : socketDescriptor(sfd),
      connectedToSystemPort(ifc.system),
      base(b),
      thread(thr),
      parent_port(ifc.port),
      peername(cb::net::getpeername(socketDescriptor)),
      sockname(cb::net::getsockname(socketDescriptor)),
      stateMachine(*this),
      max_reqs_per_event(Settings::instance().getRequestsPerEventNotification(
              EventPriority::Default)) {
    setTcpNoDelay(true);
    updateDescription();
    cookies.emplace_back(std::unique_ptr<Cookie>{new Cookie(*this)});
    msglist.reserve(MSG_LIST_INITIAL);
    iov.resize(IOV_LIST_INITIAL);

    if (ifc.isSslPort()) {
        if (!enableSSL(ifc.sslCert, ifc.sslKey)) {
            throw std::runtime_error(std::to_string(getId()) +
                                     " Failed to enable SSL");
        }
    }

    if (!initializeEvent()) {
        throw std::runtime_error("Failed to initialize event structure");
    }
    setConnectionId(peername.c_str());
}

Connection::~Connection() {
    if (connectedToSystemPort) {
        --stats.system_conns;
    }
    if (authenticated && domain == cb::sasl::Domain::External) {
        externalAuthManager->logoff(username);
    }

    releaseReservedItems();
    for (auto* ptr : temp_alloc) {
        cb_free(ptr);
    }
    if (socketDescriptor != INVALID_SOCKET) {
        LOG_DEBUG("{} - Closing socket descriptor", getId());
        safe_close(socketDescriptor);
    }
}

void Connection::setState(StateMachine::State next_state) {
    stateMachine.setCurrentState(next_state);
}

void Connection::runStateMachinery() {
    if (Settings::instance().getVerbose() > 1) {
        do {
            LOG_DEBUG("{} - Running task: {}",
                      getId(),
                      stateMachine.getCurrentStateName());
        } while (stateMachine.execute());
    } else {
        while (stateMachine.execute()) {
            // empty
        }
    }
}

void Connection::setAgentName(cb::const_char_buffer name) {
    auto size = std::min(name.size(), agentName.size() - 1);
    std::copy(name.begin(), name.begin() + size, agentName.begin());
    agentName[size] = '\0';
}

void Connection::setConnectionId(cb::const_char_buffer uuid) {
    auto size = std::min(uuid.size(), connectionId.size() - 1);
    std::copy(uuid.begin(), uuid.begin() + size, connectionId.begin());
    // the uuid string shall always be zero terminated
    connectionId[size] = '\0';
}

bool Connection::shouldDelete() {
    return getState() == StateMachine::State ::destroyed;
}

void Connection::setInternal(bool internal) {
    Connection::internal = internal;
}

size_t Connection::getNumberOfCookies() const {
    size_t ret = 0;
    for (const auto& cookie : cookies) {
        if (cookie) {
            ++ret;
        }
    }

    return ret;
}

bool Connection::isPacketAvailable() const {
    auto buffer = read->rdata();

    if (buffer.size() < sizeof(cb::mcbp::Request)) {
        // we don't have the header, so we can't even look at the body
        // length
        return false;
    }

    const auto* req = reinterpret_cast<const cb::mcbp::Request*>(buffer.data());
    return buffer.size() >= sizeof(cb::mcbp::Request) + req->getBodylen();
}

bool Connection::processServerEvents() {
    if (server_events.empty()) {
        return false;
    }

    const auto before = getState();

    // We're waiting for the next command to arrive from the client
    // and we've got a server event to process. Let's start
    // processing the server events (which might toggle our state)
    if (server_events.front()->execute(*this)) {
        server_events.pop();
    }

    return getState() != before;
}

void Connection::runEventLoop(short which) {
    conn_loan_buffers(this);
    currentEvent = which;
    numEvents = max_reqs_per_event;

    try {
        runStateMachinery();
    } catch (const std::exception& e) {
        bool logged = false;
        if (getState() == StateMachine::State::execute ||
            getState() == StateMachine::State::validate) {
            try {
                // Converting the cookie to json -> string could probably
                // cause too much memory allcation. We don't want that to
                // cause us to crash..
                std::stringstream ss;
                nlohmann::json array = nlohmann::json::array();
                for (const auto& cookie : cookies) {
                    if (cookie) {
                        try {
                            array.push_back(cookie->toJSON());
                        } catch (const std::exception&) {
                            // ignore
                        }
                    }
                }
                LOG_ERROR(
                        R"({}: exception occurred in runloop during packet execution. Cookie info: {} - closing connection ({}): {})",
                        getId(),
                        array.dump(),
                        getDescription(),
                        e.what());
                logged = true;
            } catch (const std::bad_alloc&) {
                // none
            }
        }

        if (!logged) {
            try {
                LOG_ERROR(
                        R"({}: exception occurred in runloop (state: "{}") - closing connection ({}): {})",
                        getId(),
                        getStateName(),
                        getDescription(),
                        e.what());
            } catch (const std::exception&) {
                // Ditch logging.. just shut down the connection
            }
        }

        setState(StateMachine::State::closing);
        /*
         * In addition to setting the state to conn_closing
         * we need to move execution foward by executing
         * conn_closing() and the subsequent functions
         * i.e. conn_pending_close() or conn_immediate_close()
         */
        try {
            runStateMachinery();
        } catch (const std::exception& e) {
            try {
                LOG_ERROR(
                        R"({}: exception occurred in runloop whilst attempting to close connection ({}): {})",
                        getId(),
                        getDescription(),
                        e.what());
            } catch (const std::exception&) {
                // Drop logging
            }
        }
    }

    conn_return_buffers(this);
}

bool Connection::close() {
    bool ewb = false;
    uint32_t rc = refcount;

    for (auto& cookie : cookies) {
        if (cookie) {
            rc += cookie->getRefcount();
            if (cookie->isEwouldblock()) {
                ewb = true;
            } else {
                cookie->reset();
            }
        }
    }

    if (getState() == StateMachine::State::closing) {
        // We don't want any network notifications anymore..
        if (registered_in_libevent) {
            unregisterEvent();
        }

        // Shut down the read end of the socket to avoid more data
        // to arrive
        shutdown(socketDescriptor, SHUT_RD);

        // Release all reserved items!
        releaseReservedItems();
    }

    // Notify interested parties that the connection is currently being
    // disconnected
    propagateDisconnect();

    if (isDCP()) {
        // DCP channels work a bit different.. they use the refcount
        // to track if it has a reference in the engine
        ewb = false;
    }

    if (rc > 1 || ewb) {
        setState(StateMachine::State::pending_close);
        return false;
    }
    setState(StateMachine::State::immediate_close);
    return true;
}

void Connection::propagateDisconnect() const {
    for (auto& cookie : cookies) {
        if (cookie) {
            perform_callbacks(ON_DISCONNECT, nullptr, cookie.get());
        }
    }
}

bool Connection::signalIfIdle() {
    for (const auto& c : cookies) {
        if (c->isEwouldblock()) {
            return false;
        }
    }

    if (stateMachine.isIdleState()) {
        thread.notification.push(this);
        notify_thread(thread);
        return true;
    }

    return false;
}

void Connection::setPriority(Connection::Priority priority) {
    Connection::priority = priority;
    switch (priority) {
    case Priority::High:
        max_reqs_per_event =
                Settings::instance().getRequestsPerEventNotification(
                        EventPriority::High);
        return;
    case Priority::Medium:
        max_reqs_per_event =
                Settings::instance().getRequestsPerEventNotification(
                        EventPriority::Medium);
        return;
    case Priority::Low:
        max_reqs_per_event =
                Settings::instance().getRequestsPerEventNotification(
                        EventPriority::Low);
        return;
    }
    throw std::invalid_argument("Unkown priority: " +
                                std::to_string(int(priority)));
}

bool Connection::selectedBucketIsXattrEnabled() const {
    auto* bucketEngine = getBucketEngine();
    if (bucketEngine) {
        return Settings::instance().isXattrEnabled() &&
               bucketEngine->isXattrEnabled();
    }
    return Settings::instance().isXattrEnabled();
}

ENGINE_ERROR_CODE Connection::add_packet_to_send_pipe(
        cb::const_byte_buffer packet) {
    ENGINE_ERROR_CODE ret = ENGINE_SUCCESS;
    write->produce([this, packet, &ret](cb::byte_buffer buffer) -> size_t {
        if (buffer.size() < packet.size()) {
            ret = ENGINE_E2BIG;
            return 0;
        }

        std::copy(packet.begin(), packet.end(), buffer.begin());
        addIov(buffer.data(), packet.size());
        return packet.size();
    });

    return ret;
}

ENGINE_ERROR_CODE Connection::deletionOrExpirationV2(
        uint32_t opaque,
        cb::unique_item_ptr it,
        Vbid vbucket,
        uint64_t by_seqno,
        uint64_t rev_seqno,
        uint32_t delete_time,
        DeleteSource deleteSource,
        cb::mcbp::DcpStreamId sid) {
    std::string log_str;
    if (deleteSource == DeleteSource::TTL) {
        log_str = "expiration";
    } else {
        log_str = "deletion_v2";
    }
    item_info info;
    if (!bucket_get_item_info(*this, it.get(), &info)) {
        LOG_WARNING("{}: Connection::{}: Failed to get item info",
                    getId(),
                    log_str);
        return ENGINE_FAILED;
    }

    if (!reserveItem(it.get())) {
        LOG_WARNING("{}: Connection::{}: Failed to grow item array",
                    getId(),
                    log_str);
        return ENGINE_FAILED;
    }

    // we've reserved the item, and it'll be released when we're done sending
    // the item.
    it.release();

    auto key = info.key;
    if (!isCollectionsSupported()) {
        key = info.key.makeDocKeyWithoutCollectionID();
    }

    using cb::mcbp::DcpStreamIdFrameInfo;
    using cb::mcbp::Request;
    using cb::mcbp::request::DcpDeletionV2Payload;
    using cb::mcbp::request::DcpExpirationPayload;

    static_assert(sizeof(DcpDeletionV2Payload) >= sizeof(DcpExpirationPayload),
                  "This function assumes delete_v2 is >= than expiry");

    // Make blob big enough for either delete or expiry
    uint8_t blob[sizeof(Request) + sizeof(DcpDeletionV2Payload) +
                 sizeof(DcpStreamIdFrameInfo)] = {};
    const size_t payloadLen = deleteSource == DeleteSource::Explicit
                                      ? sizeof(DcpDeletionV2Payload)
                                      : sizeof(DcpExpirationPayload);
    const size_t frameInfoLen = sid ? sizeof(DcpStreamIdFrameInfo) : 0;

    auto& req = *reinterpret_cast<Request*>(blob);
    req.setMagic(sid ? cb::mcbp::Magic::AltClientRequest
                     : cb::mcbp::Magic::ClientRequest);

    req.setOpcode(deleteSource == DeleteSource::Explicit
                          ? cb::mcbp::ClientOpcode::DcpDeletion
                          : cb::mcbp::ClientOpcode::DcpExpiration);
    req.setExtlen(gsl::narrow<uint8_t>(payloadLen));
    req.setKeylen(gsl::narrow<uint16_t>(key.size()));
    req.setBodylen(gsl::narrow<uint32_t>(payloadLen +
                                         gsl::narrow<uint16_t>(key.size()) +
                                         info.nbytes + frameInfoLen));
    req.setOpaque(opaque);
    req.setVBucket(vbucket);
    req.setCas(info.cas);
    req.setDatatype(cb::mcbp::Datatype(info.datatype));
    auto size = sizeof(Request);
    if (sid) {
        auto& frameInfo = *reinterpret_cast<DcpStreamIdFrameInfo*>(
                blob + sizeof(Request));
        frameInfo = cb::mcbp::DcpStreamIdFrameInfo(sid);
        req.setFramingExtraslen(sizeof(DcpStreamIdFrameInfo));
        size += sizeof(DcpStreamIdFrameInfo);
    }

    if (deleteSource == DeleteSource::Explicit) {
        auto& extras = *reinterpret_cast<DcpDeletionV2Payload*>(
                blob + sizeof(Request) + frameInfoLen);
        extras.setBySeqno(by_seqno);
        extras.setRevSeqno(rev_seqno);
        extras.setDeleteTime(delete_time);
        size += sizeof(DcpDeletionV2Payload);
    } else {
        auto& extras = *reinterpret_cast<DcpExpirationPayload*>(
                blob + sizeof(Request) + frameInfoLen);
        extras.setBySeqno(by_seqno);
        extras.setRevSeqno(rev_seqno);
        extras.setDeleteTime(delete_time);
        size += sizeof(DcpExpirationPayload);
    }

    return deletionInner(info, {blob, size}, {/*no extended meta in v2*/}, key);
}

////////////////////////////////////////////////////////////////////////////
//                                                                        //
//                   DCP Message producer interface                       //
//                                                                        //
////////////////////////////////////////////////////////////////////////////

ENGINE_ERROR_CODE Connection::get_failover_log(uint32_t opaque, Vbid vbucket) {
    cb::mcbp::Request req = {};
    req.setMagic(cb::mcbp::Magic::ClientRequest);
    req.setOpcode(cb::mcbp::ClientOpcode::DcpGetFailoverLog);
    req.setOpaque(opaque);
    req.setVBucket(vbucket);

    return add_packet_to_send_pipe(req.getFrame());
}

ENGINE_ERROR_CODE Connection::stream_req(uint32_t opaque,
                                         Vbid vbucket,
                                         uint32_t flags,
                                         uint64_t start_seqno,
                                         uint64_t end_seqno,
                                         uint64_t vbucket_uuid,
                                         uint64_t snap_start_seqno,
                                         uint64_t snap_end_seqno,
                                         const std::string& request_value) {
    using Framebuilder = cb::mcbp::FrameBuilder<cb::mcbp::Request>;
    using cb::mcbp::Request;
    using cb::mcbp::request::DcpStreamReqPayload;

    auto size = sizeof(Request) + sizeof(DcpStreamReqPayload) +
                request_value.size();

    std::vector<uint8_t> buffer(size);

    Framebuilder builder({buffer.data(), buffer.size()});
    builder.setMagic(cb::mcbp::Magic::ClientRequest);
    builder.setOpcode(cb::mcbp::ClientOpcode::DcpStreamReq);
    builder.setOpaque(opaque);
    builder.setVBucket(vbucket);

    DcpStreamReqPayload payload;
    payload.setFlags(flags);
    payload.setStartSeqno(start_seqno);
    payload.setEndSeqno(end_seqno);
    payload.setVbucketUuid(vbucket_uuid);
    payload.setSnapStartSeqno(snap_start_seqno);
    payload.setSnapEndSeqno(snap_end_seqno);

    builder.setExtras(
            {reinterpret_cast<const uint8_t*>(&payload), sizeof(payload)});

    if (request_value.empty()) {
        builder.setValue(request_value);
    }

    return add_packet_to_send_pipe(builder.getFrame()->getFrame());
}

ENGINE_ERROR_CODE Connection::add_stream_rsp(uint32_t opaque,
                                             uint32_t dialogopaque,
                                             cb::mcbp::Status status) {
    cb::mcbp::response::DcpAddStreamPayload extras;
    extras.setOpaque(dialogopaque);
    uint8_t buffer[sizeof(cb::mcbp::Response) + sizeof(extras)];
    cb::mcbp::ResponseBuilder builder({buffer, sizeof(buffer)});
    builder.setMagic(cb::mcbp::Magic::ClientResponse);
    builder.setOpcode(cb::mcbp::ClientOpcode::DcpAddStream);
    builder.setStatus(status);
    builder.setOpaque(opaque);
    builder.setExtras(extras.getBuffer());

    return add_packet_to_send_pipe(builder.getFrame()->getFrame());
}

ENGINE_ERROR_CODE Connection::marker_rsp(uint32_t opaque,
                                         cb::mcbp::Status status) {
    cb::mcbp::Response response{};
    response.setMagic(cb::mcbp::Magic::ClientResponse);
    response.setOpcode(cb::mcbp::ClientOpcode::DcpSnapshotMarker);
    response.setExtlen(0);
    response.setStatus(status);
    response.setBodylen(0);
    response.setOpaque(opaque);

    return add_packet_to_send_pipe(
            {reinterpret_cast<const uint8_t*>(&response), sizeof(response)});
}

ENGINE_ERROR_CODE Connection::set_vbucket_state_rsp(uint32_t opaque,
                                                    cb::mcbp::Status status) {
    uint8_t buffer[sizeof(cb::mcbp::Response)];
    cb::mcbp::ResponseBuilder builder({buffer, sizeof(buffer)});
    builder.setMagic(cb::mcbp::Magic::ClientResponse);
    builder.setOpcode(cb::mcbp::ClientOpcode::DcpSetVbucketState);
    builder.setStatus(status);
    builder.setOpaque(opaque);

    return add_packet_to_send_pipe(builder.getFrame()->getFrame());
}

ENGINE_ERROR_CODE Connection::stream_end(uint32_t opaque,
                                         Vbid vbucket,
                                         uint32_t flags,
                                         cb::mcbp::DcpStreamId sid) {
    using Framebuilder = cb::mcbp::FrameBuilder<cb::mcbp::Request>;
    using cb::mcbp::Request;
    using cb::mcbp::request::DcpStreamEndPayload;
    uint8_t buffer[sizeof(Request) + sizeof(DcpStreamEndPayload) +
                   sizeof(cb::mcbp::DcpStreamIdFrameInfo)];

    Framebuilder builder({buffer, sizeof(buffer)});
    builder.setMagic(sid ? cb::mcbp::Magic::AltClientRequest
                         : cb::mcbp::Magic::ClientRequest);
    builder.setOpcode(cb::mcbp::ClientOpcode::DcpStreamEnd);
    builder.setOpaque(opaque);
    builder.setVBucket(vbucket);

    DcpStreamEndPayload payload;
    payload.setFlags(flags);

    builder.setExtras(
            {reinterpret_cast<const uint8_t*>(&payload), sizeof(payload)});

    if (sid) {
        cb::mcbp::DcpStreamIdFrameInfo framedSid(sid);
        builder.setFramingExtras(framedSid.getBuf());
    }

    return add_packet_to_send_pipe(builder.getFrame()->getFrame());
}

ENGINE_ERROR_CODE Connection::marker(
        uint32_t opaque,
        Vbid vbucket,
        uint64_t start_seqno,
        uint64_t end_seqno,
        uint32_t flags,
        boost::optional<uint64_t> high_completed_seqno,
        cb::mcbp::DcpStreamId sid) {
    using Framebuilder = cb::mcbp::FrameBuilder<cb::mcbp::Request>;
    using cb::mcbp::Request;
    using cb::mcbp::request::DcpSnapshotMarkerV1Payload;
    using cb::mcbp::request::DcpSnapshotMarkerV2Payload;
    auto size = sizeof(Request) + sizeof(cb::mcbp::DcpStreamIdFrameInfo) +
                (high_completed_seqno ? sizeof(DcpSnapshotMarkerV2Payload)
                                      : sizeof(DcpSnapshotMarkerV1Payload));

    std::vector<uint8_t> buffer(size);

    Framebuilder builder({buffer.data(), buffer.size()});
    builder.setMagic(sid ? cb::mcbp::Magic::AltClientRequest
                         : cb::mcbp::Magic::ClientRequest);
    builder.setOpcode(cb::mcbp::ClientOpcode::DcpSnapshotMarker);
    builder.setOpaque(opaque);
    builder.setVBucket(vbucket);

    if (sid) {
        cb::mcbp::DcpStreamIdFrameInfo framedSid(sid);
        builder.setFramingExtras(framedSid.getBuf());
    }

    if (high_completed_seqno) {
        DcpSnapshotMarkerV2Payload payload;
        payload.setStartSeqno(start_seqno);
        payload.setEndSeqno(end_seqno);
        payload.setFlags(flags);
        payload.setHighCompletedSeqno(*high_completed_seqno);
        builder.setExtras(
                {reinterpret_cast<const uint8_t*>(&payload), sizeof(payload)});
    } else {
        DcpSnapshotMarkerV1Payload payload;
        payload.setStartSeqno(start_seqno);
        payload.setEndSeqno(end_seqno);
        payload.setFlags(flags);
        builder.setExtras(
                {reinterpret_cast<const uint8_t*>(&payload), sizeof(payload)});
    }

    return add_packet_to_send_pipe(builder.getFrame()->getFrame());
}

ENGINE_ERROR_CODE Connection::mutation(uint32_t opaque,
                                       cb::unique_item_ptr it,
                                       Vbid vbucket,
                                       uint64_t by_seqno,
                                       uint64_t rev_seqno,
                                       uint32_t lock_time,
                                       const void* meta,
                                       uint16_t nmeta,
                                       uint8_t nru,
                                       cb::mcbp::DcpStreamId sid) {
    item_info info;
    if (!bucket_get_item_info(*this, it.get(), &info)) {
        LOG_WARNING("{}: Failed to get item info", getId());
        return ENGINE_FAILED;
    }

    char* root = reinterpret_cast<char*>(info.value[0].iov_base);
    cb::char_buffer buffer{root, info.value[0].iov_len};

    if (!reserveItem(it.get())) {
        LOG_WARNING("{}: Failed to grow item array", getId());
        return ENGINE_FAILED;
    }

    // we've reserved the item, and it'll be released when we're done sending
    // the item.
    it.release();

    auto key = info.key;
    // The client doesn't support collections, so must not send an encoded key
    if (!isCollectionsSupported()) {
        key = key.makeDocKeyWithoutCollectionID();
    }

    cb::mcbp::request::DcpMutationPayload extras(
            by_seqno,
            rev_seqno,
            info.flags,
            gsl::narrow<uint32_t>(info.exptime),
            lock_time,
            nmeta,
            nru);

    cb::mcbp::Request req = {};
    req.setMagic(sid ? cb::mcbp::Magic::AltClientRequest
                     : cb::mcbp::Magic::ClientRequest);
    req.setOpcode(cb::mcbp::ClientOpcode::DcpMutation);
    req.setExtlen(gsl::narrow<uint8_t>(sizeof(extras)));
    req.setKeylen(gsl::narrow<uint16_t>(key.size()));
    req.setBodylen(gsl::narrow<uint32_t>(
            sizeof(extras) + key.size() + nmeta + buffer.size() +
            (sid ? sizeof(cb::mcbp::DcpStreamIdFrameInfo) : 0)));
    req.setOpaque(opaque);
    req.setVBucket(vbucket);
    req.setCas(info.cas);
    req.setDatatype(cb::mcbp::Datatype(info.datatype));

    cb::mcbp::DcpStreamIdFrameInfo frameExtras(sid);
    if (sid) {
        req.setFramingExtraslen(sizeof(cb::mcbp::DcpStreamIdFrameInfo));
    }

    ENGINE_ERROR_CODE ret = ENGINE_SUCCESS;
    write->produce([this,
                    &req,
                    &frameExtras,
                    &extras,
                    &buffer,
                    &meta,
                    &nmeta,
                    &ret,
                    &key,
                    sid](cb::byte_buffer wbuf) -> size_t {
        size_t headerSize = sizeof(extras) + sizeof(req) + nmeta;
        if (sid) {
            headerSize += sizeof(frameExtras);
        }
        if (wbuf.size() < headerSize) {
            ret = ENGINE_E2BIG;
            return 0;
        }

        auto nextWbuf = std::copy_n(reinterpret_cast<const uint8_t*>(&req),
                                    sizeof(req),
                                    wbuf.begin());

        if (sid) {
            // Add the optional stream-ID
            nextWbuf =
                    std::copy_n(reinterpret_cast<const uint8_t*>(&frameExtras),
                                sizeof(frameExtras),
                                nextWbuf);
        }

        nextWbuf = std::copy_n(reinterpret_cast<const uint8_t*>(&extras),
                               sizeof(extras),
                               nextWbuf);

        if (nmeta) {
            // Add the optional meta section
            std::copy(static_cast<const uint8_t*>(meta),
                      static_cast<const uint8_t*>(meta) + nmeta,
                      nextWbuf);
        }

        // Add the header (which includes extras, optional frame-extra and
        // optional nmeta)
        addIov(wbuf.data(), headerSize);

        // Add the key
        addIov(key.data(), key.size());

        // Add the value
        addIov(buffer.data(), buffer.size());

        return headerSize;
    });

    return ret;
}

ENGINE_ERROR_CODE Connection::deletionInner(const item_info& info,
                                            cb::const_byte_buffer packet,
                                            cb::const_byte_buffer extendedMeta,
                                            const DocKey& key) {
    ENGINE_ERROR_CODE ret = ENGINE_SUCCESS;
    write->produce([this, &packet, &extendedMeta, &info, &ret, &key](
                           cb::byte_buffer buffer) -> size_t {
        if (buffer.size() <
            (packet.size() +
             cb::mcbp::unsigned_leb128<CollectionIDType>::getMaxSize() +
             extendedMeta.size())) {
            ret = ENGINE_E2BIG;
            return 0;
        }

        std::copy(packet.begin(), packet.end(), buffer.begin());

        if (extendedMeta.size() > 0) {
            std::copy(extendedMeta.begin(),
                      extendedMeta.end(),
                      buffer.data() + packet.size());
        }

        // Add the header + collection-ID (stored in buffer)
        addIov(buffer.data(), packet.size());

        // Add the key
        addIov(key.data(), key.size());

        // Add the optional payload (xattr)
        if (info.nbytes > 0) {
            addIov(info.value[0].iov_base, info.nbytes);
        }

        // Add the optional meta section
        if (extendedMeta.size() > 0) {
            addIov(buffer.data() + packet.size(), extendedMeta.size());
        }

        return packet.size() + extendedMeta.size();
    });

    return ret;
}

ENGINE_ERROR_CODE Connection::deletion(uint32_t opaque,
                                       cb::unique_item_ptr it,
                                       Vbid vbucket,
                                       uint64_t by_seqno,
                                       uint64_t rev_seqno,
                                       const void* meta,
                                       uint16_t nmeta,
                                       cb::mcbp::DcpStreamId sid) {
    item_info info;
    if (!bucket_get_item_info(*this, it.get(), &info)) {
        LOG_WARNING("{}: Connection::deletion: Failed to get item info",
                    getId());
        return ENGINE_FAILED;
    }

    if (!reserveItem(it.get())) {
        LOG_WARNING("{}: Connection::deletion: Failed to grow item array",
                    getId());
        return ENGINE_FAILED;
    }

    // Should be using the V2 callback
    if (isCollectionsSupported()) {
        LOG_WARNING("{}: Connection::deletion: called when collections-enabled",
                    getId());
        return ENGINE_FAILED;
    }

    // we've reserved the item, and it'll be released when we're done sending
    // the item.
    it.release();

    auto key = info.key;
    if (!isCollectionsSupported()) {
        key = info.key.makeDocKeyWithoutCollectionID();
    }

    using cb::mcbp::Request;
    using cb::mcbp::request::DcpDeletionV1Payload;
    uint8_t blob[sizeof(Request) + sizeof(DcpDeletionV1Payload) +
                 sizeof(cb::mcbp::DcpStreamIdFrameInfo)];
    auto& req = *reinterpret_cast<Request*>(blob);
    req.setMagic(sid ? cb::mcbp::Magic::AltClientRequest
                     : cb::mcbp::Magic::ClientRequest);
    req.setOpcode(cb::mcbp::ClientOpcode::DcpDeletion);
    req.setExtlen(gsl::narrow<uint8_t>(sizeof(DcpDeletionV1Payload)));
    req.setKeylen(gsl::narrow<uint16_t>(key.size()));
    req.setBodylen(gsl::narrow<uint32_t>(
            sizeof(DcpDeletionV1Payload) + key.size() + nmeta + info.nbytes +
            (sid ? sizeof(cb::mcbp::DcpStreamIdFrameInfo) : 0)));
    req.setOpaque(opaque);
    req.setVBucket(vbucket);
    req.setCas(info.cas);
    req.setDatatype(cb::mcbp::Datatype(info.datatype));

    if (sid) {
        auto& frameInfo = *reinterpret_cast<cb::mcbp::DcpStreamIdFrameInfo*>(
                blob + sizeof(Request));
        frameInfo = cb::mcbp::DcpStreamIdFrameInfo(sid);
        req.setFramingExtraslen(sizeof(cb::mcbp::DcpStreamIdFrameInfo));
    }

    auto& extras =
            *reinterpret_cast<DcpDeletionV1Payload*>(blob + sizeof(Request));
    extras.setBySeqno(by_seqno);
    extras.setRevSeqno(rev_seqno);
    extras.setNmeta(nmeta);

    cb::const_byte_buffer packetBuffer{
            blob,
            sizeof(Request) + sizeof(DcpDeletionV1Payload) +
                    (sid ? sizeof(cb::mcbp::DcpStreamIdFrameInfo) : 0)};
    cb::const_byte_buffer extendedMeta{reinterpret_cast<const uint8_t*>(meta),
                                       nmeta};

    return deletionInner(info, packetBuffer, extendedMeta, key);
}

ENGINE_ERROR_CODE Connection::deletion_v2(uint32_t opaque,
                                          cb::unique_item_ptr it,
                                          Vbid vbucket,
                                          uint64_t by_seqno,
                                          uint64_t rev_seqno,
                                          uint32_t delete_time,
                                          cb::mcbp::DcpStreamId sid) {
    return deletionOrExpirationV2(opaque,
                                  std::move(it),
                                  vbucket,
                                  by_seqno,
                                  rev_seqno,
                                  delete_time,
                                  DeleteSource::Explicit,
                                  sid);
}

ENGINE_ERROR_CODE Connection::expiration(uint32_t opaque,
                                         cb::unique_item_ptr it,
                                         Vbid vbucket,
                                         uint64_t by_seqno,
                                         uint64_t rev_seqno,
                                         uint32_t delete_time,
                                         cb::mcbp::DcpStreamId sid) {
    return deletionOrExpirationV2(opaque,
                                  std::move(it),
                                  vbucket,
                                  by_seqno,
                                  rev_seqno,
                                  delete_time,
                                  DeleteSource::TTL,
                                  sid);
}

ENGINE_ERROR_CODE Connection::set_vbucket_state(uint32_t opaque,
                                                Vbid vbucket,
                                                vbucket_state_t state) {
    if (!is_valid_vbucket_state_t(state)) {
        return ENGINE_EINVAL;
    }

    cb::mcbp::request::DcpSetVBucketState extras;
    extras.setState(static_cast<uint8_t>(state));
    uint8_t buffer[sizeof(cb::mcbp::Request) + sizeof(extras)];
    cb::mcbp::RequestBuilder builder({buffer, sizeof(buffer)});
    builder.setMagic(cb::mcbp::Magic::ClientRequest);
    builder.setOpcode(cb::mcbp::ClientOpcode::DcpSetVbucketState);
    builder.setOpaque(opaque);
    builder.setVBucket(vbucket);
    builder.setExtras(extras.getBuffer());

    return add_packet_to_send_pipe(builder.getFrame()->getFrame());
}

ENGINE_ERROR_CODE Connection::noop(uint32_t opaque) {
    uint8_t buffer[sizeof(cb::mcbp::Request)];
    cb::mcbp::RequestBuilder builder({buffer, sizeof(buffer)});
    builder.setMagic(cb::mcbp::Magic::ClientRequest);
    builder.setOpcode(cb::mcbp::ClientOpcode::DcpNoop);
    builder.setOpaque(opaque);

    return add_packet_to_send_pipe(builder.getFrame()->getFrame());
}

ENGINE_ERROR_CODE Connection::buffer_acknowledgement(uint32_t opaque,
                                                     Vbid vbucket,
                                                     uint32_t buffer_bytes) {
    cb::mcbp::request::DcpBufferAckPayload extras;
    extras.setBufferBytes(buffer_bytes);
    uint8_t buffer[sizeof(cb::mcbp::Request) + sizeof(extras)];
    cb::mcbp::RequestBuilder builder({buffer, sizeof(buffer)});
    builder.setMagic(cb::mcbp::Magic::ClientRequest);
    builder.setOpcode(cb::mcbp::ClientOpcode::DcpBufferAcknowledgement);
    builder.setOpaque(opaque);
    builder.setVBucket(vbucket);
    builder.setExtras(extras.getBuffer());

    return add_packet_to_send_pipe(builder.getFrame()->getFrame());
}

ENGINE_ERROR_CODE Connection::control(uint32_t opaque,
                                      cb::const_char_buffer key,
                                      cb::const_char_buffer value) {
    std::vector<uint8_t> buffer;
    buffer.resize(sizeof(cb::mcbp::Request) + key.size() + value.size());
    cb::mcbp::RequestBuilder builder({buffer.data(), buffer.size()});

    builder.setMagic(cb::mcbp::Magic::ClientRequest);
    builder.setOpcode(cb::mcbp::ClientOpcode::DcpControl);
    builder.setOpaque(opaque);
    builder.setKey({reinterpret_cast<const uint8_t*>(key.data()), key.size()});
    builder.setValue(
            {reinterpret_cast<const uint8_t*>(value.data()), value.size()});
    return add_packet_to_send_pipe(builder.getFrame()->getFrame());
}

ENGINE_ERROR_CODE Connection::system_event(uint32_t opaque,
                                           Vbid vbucket,
                                           mcbp::systemevent::id event,
                                           uint64_t bySeqno,
                                           mcbp::systemevent::version version,
                                           cb::const_byte_buffer key,
                                           cb::const_byte_buffer eventData,
                                           cb::mcbp::DcpStreamId sid) {
    cb::mcbp::request::DcpSystemEventPayload extras(bySeqno, event, version);
    std::vector<uint8_t> buffer;
    buffer.resize(sizeof(cb::mcbp::Request) + sizeof(extras) + key.size() +
                  eventData.size() + sizeof(cb::mcbp::DcpStreamIdFrameInfo));
    cb::mcbp::RequestBuilder builder({buffer.data(), buffer.size()});

    builder.setMagic(sid ? cb::mcbp::Magic::AltClientRequest
                         : cb::mcbp::Magic::ClientRequest);
    builder.setOpcode(cb::mcbp::ClientOpcode::DcpSystemEvent);
    builder.setOpaque(opaque);
    builder.setVBucket(vbucket);
    builder.setDatatype(cb::mcbp::Datatype::Raw);
    builder.setExtras(extras.getBuffer());
    if (sid) {
        cb::mcbp::DcpStreamIdFrameInfo framedSid(sid);
        builder.setFramingExtras(framedSid.getBuf());
    }
    builder.setKey(key);
    builder.setValue(eventData);

    return add_packet_to_send_pipe(builder.getFrame()->getFrame());
}

ENGINE_ERROR_CODE Connection::get_error_map(uint32_t opaque, uint16_t version) {
    cb::mcbp::request::GetErrmapPayload body;
    body.setVersion(version);
    uint8_t buffer[sizeof(cb::mcbp::Request) + sizeof(body)];
    cb::mcbp::RequestBuilder builder({buffer, sizeof(buffer)});
    builder.setMagic(cb::mcbp::Magic::ClientRequest);
    builder.setOpcode(cb::mcbp::ClientOpcode::GetErrorMap);
    builder.setOpaque(opaque);
    builder.setValue(body.getBuffer());

    return add_packet_to_send_pipe(builder.getFrame()->getFrame());
}

ENGINE_ERROR_CODE Connection::prepare(uint32_t opaque,
                                      cb::unique_item_ptr it,
                                      Vbid vbucket,
                                      uint64_t by_seqno,
                                      uint64_t rev_seqno,
                                      uint32_t lock_time,
                                      uint8_t nru,
                                      DocumentState document_state,
                                      cb::durability::Level level) {
    item_info info;
    if (!bucket_get_item_info(*this, it.get(), &info)) {
        LOG_WARNING("{}: Connection::prepare: Failed to get item info",
                    getId());
        return ENGINE_FAILED;
    }

    char* root = reinterpret_cast<char*>(info.value[0].iov_base);
    cb::char_buffer buffer{root, info.value[0].iov_len};

    if (!reserveItem(it.get())) {
        LOG_WARNING("{}: Connection::prepare: Failed to grow item array",
                    getId());
        return ENGINE_FAILED;
    }

    // we've reserved the item, and it'll be released when we're done sending
    // the item.
    it.release();

    auto key = info.key;

    // The client doesn't support collections, so must not send an encoded key
    if (!isCollectionsSupported()) {
        key = key.makeDocKeyWithoutCollectionID();
    }

    cb::mcbp::request::DcpPreparePayload extras(
            by_seqno,
            rev_seqno,
            info.flags,
            gsl::narrow<uint32_t>(info.exptime),
            lock_time,
            nru);
    if (document_state == DocumentState::Deleted) {
        extras.setDeleted(uint8_t(1));
    }
    extras.setDurabilityLevel(level);
    cb::mcbp::Request req = {};
    req.setMagic(cb::mcbp::Magic::ClientRequest);
    req.setOpcode(cb::mcbp::ClientOpcode::DcpPrepare);
    req.setExtlen(gsl::narrow<uint8_t>(sizeof(extras)));
    req.setKeylen(gsl::narrow<uint16_t>(key.size()));
    req.setBodylen(
            gsl::narrow<uint32_t>(sizeof(extras) + key.size() + buffer.size()));
    req.setOpaque(opaque);
    req.setVBucket(vbucket);
    req.setCas(info.cas);
    req.setDatatype(cb::mcbp::Datatype(info.datatype));

    ENGINE_ERROR_CODE ret = ENGINE_SUCCESS;
    write->produce([this, &req, &extras, &buffer, &ret, &key](
                           cb::byte_buffer wbuf) -> size_t {
        const size_t total = sizeof(extras) + sizeof(req);
        if (wbuf.size() < total) {
            ret = ENGINE_E2BIG;
            return 0;
        }

        std::copy_n(reinterpret_cast<const uint8_t*>(&req),
                    sizeof(req),
                    wbuf.begin());
        std::copy_n(reinterpret_cast<const uint8_t*>(&extras),
                    sizeof(extras),
                    wbuf.begin() + sizeof(req));

        // Add the header
        addIov(wbuf.data(), sizeof(req) + sizeof(extras));

        // Add the key
        addIov(key.data(), key.size());

        // Add the value
        addIov(buffer.data(), buffer.size());
        return total;
    });

    return ret;

    return ENGINE_ENOTSUP;
}

ENGINE_ERROR_CODE Connection::seqno_acknowledged(uint32_t opaque,
                                                 Vbid vbucket,
                                                 uint64_t prepared_seqno) {
    cb::mcbp::request::DcpSeqnoAcknowledgedPayload extras(prepared_seqno);
    uint8_t buffer[sizeof(cb::mcbp::Request) + sizeof(extras)];
    cb::mcbp::RequestBuilder builder({buffer, sizeof(buffer)});
    builder.setMagic(cb::mcbp::Magic::ClientRequest);
    builder.setOpcode(cb::mcbp::ClientOpcode::DcpSeqnoAcknowledged);
    builder.setOpaque(opaque);
    builder.setVBucket(vbucket);
    builder.setExtras(extras.getBuffer());
    return add_packet_to_send_pipe(builder.getFrame()->getFrame());
}

ENGINE_ERROR_CODE Connection::commit(uint32_t opaque,
                                     Vbid vbucket,
                                     const DocKey& key_,
                                     uint64_t prepare_seqno,
                                     uint64_t commit_seqno) {
    cb::mcbp::request::DcpCommitPayload extras(prepare_seqno, commit_seqno);
    auto key = key_;
    if (!isCollectionsSupported()) {
        // The client doesn't support collections, don't send an encoded key
        key = key.makeDocKeyWithoutCollectionID();
    }
    const size_t totalBytes =
            sizeof(cb::mcbp::Request) + sizeof(extras) + key.size();
    std::vector<uint8_t> buffer(totalBytes);
    cb::mcbp::RequestBuilder builder({buffer.data(), buffer.size()});
    builder.setMagic(cb::mcbp::Magic::ClientRequest);
    builder.setOpcode(cb::mcbp::ClientOpcode::DcpCommit);
    builder.setOpaque(opaque);
    builder.setVBucket(vbucket);
    builder.setExtras(extras.getBuffer());
    builder.setKey(cb::const_char_buffer(key));
    return add_packet_to_send_pipe(builder.getFrame()->getFrame());
}

ENGINE_ERROR_CODE Connection::abort(uint32_t opaque,
                                    Vbid vbucket,
                                    const DocKey& key_,
                                    uint64_t prepared_seqno,
                                    uint64_t abort_seqno) {
    cb::mcbp::request::DcpAbortPayload extras(prepared_seqno, abort_seqno);
    auto key = key_;
    if (!isCollectionsSupported()) {
        // The client doesn't support collections, don't send an encoded key
        key = key.makeDocKeyWithoutCollectionID();
    }
    const size_t totalBytes =
            sizeof(cb::mcbp::Request) + sizeof(extras) + key.size();
    std::vector<uint8_t> buffer(totalBytes);
    cb::mcbp::RequestBuilder builder({buffer.data(), buffer.size()});
    builder.setMagic(cb::mcbp::Magic::ClientRequest);
    builder.setOpcode(cb::mcbp::ClientOpcode::DcpAbort);
    builder.setOpaque(opaque);
    builder.setVBucket(vbucket);
    builder.setExtras(extras.getBuffer());
    builder.setKey(cb::const_char_buffer(key));
    return add_packet_to_send_pipe(builder.getFrame()->getFrame());
}

////////////////////////////////////////////////////////////////////////////
//                                                                        //
//               End DCP Message producer interface                       //
//                                                                        //
////////////////////////////////////////////////////////////////////////////<|MERGE_RESOLUTION|>--- conflicted
+++ resolved
@@ -1154,11 +1154,6 @@
 }
 
 int Connection::sslWrite(const char* src, size_t nbytes) {
-<<<<<<< HEAD
-    int ret = 0;
-
-    int chunksize = Settings::instance().getBioDrainBufferSize();
-=======
     // Start by trying to send everything we've already got
     // buffered in our bio
     ssl.drainBioSendPipe(socketDescriptor);
@@ -1166,7 +1161,6 @@
         cb::net::set_econnreset();
         return -1;
     }
->>>>>>> f2ca6c9b
 
     // If the network socket is full there isn't much point
     // of trying to add more to SSL
