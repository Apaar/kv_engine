--- conflicted
+++ resolved
@@ -1064,11 +1064,8 @@
         bool system_connections = false;
         bool max_concurrent_commands_per_connection = false;
         bool opentracing_config = false;
-<<<<<<< HEAD
-=======
         bool num_reader_threads = false;
         bool num_writer_threads = false;
->>>>>>> 2ee67b40
         bool portnumber_file = false;
         bool parent_identifier = false;
     } has;
