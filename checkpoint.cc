/* -*- Mode: C++; tab-width: 4; c-basic-offset: 4; indent-tabs-mode: nil -*- */
#include "config.h"
#include "vbucket.hh"
#include "checkpoint.hh"
#include "ep_engine.h"

/**
 * A listener class to update checkpoint related configs at runtime.
 */
class CheckpointConfigChangeListener : public ValueChangedListener {
public:
    CheckpointConfigChangeListener(CheckpointConfig &c) : config(c) { }
    virtual ~CheckpointConfigChangeListener() { }

    virtual void sizeValueChanged(const std::string &key, size_t value) {
        if (key.compare("chk_period") == 0) {
            config.setCheckpointPeriod(value);
        } else if (key.compare("chk_max_items") == 0) {
            config.setCheckpointMaxItems(value);
        } else if (key.compare("max_checkpoints") == 0) {
            config.setMaxCheckpoints(value);
        }
    }

    virtual void booleanValueChanged(const std::string &key, bool value) {
        if (key.compare("inconsistent_slave_chk") == 0) {
            config.allowInconsistentSlaveCheckpoint(value);
        } else if (key.compare("item_num_based_new_chk") == 0) {
            config.allowItemNumBasedNewCheckpoint(value);
        }
    }

private:
    CheckpointConfig &config;
};

void Checkpoint::setState(checkpoint_state state) {
    checkpointState = state;
}

void Checkpoint::popBackCheckpointEndItem() {
    if (toWrite.size() > 0 && toWrite.back()->getOperation() == queue_op_checkpoint_end) {
        toWrite.pop_back();
    }
}

uint64_t Checkpoint::getCasForKey(const std::string &key) {
    uint64_t cas = 0;
    checkpoint_index::iterator it = keyIndex.find(key);
    if (it != keyIndex.end()) {
        std::list<queued_item>::iterator currPos = it->second.position;
        cas = (*(currPos))->getCas();
    }
    return cas;
}

queue_dirty_t Checkpoint::queueDirty(const queued_item &qi, CheckpointManager *checkpointManager) {
    assert (checkpointState == opened);

    uint64_t newMutationId = checkpointManager->nextMutationId();
    queue_dirty_t rv;

    checkpoint_index::iterator it = keyIndex.find(qi->getKey());
    // Check if this checkpoint already had an item for the same key.
    if (it != keyIndex.end()) {
        std::list<queued_item>::iterator currPos = it->second.position;
        uint64_t currMutationId = it->second.mutation_id;

        if (*(checkpointManager->persistenceCursor.currentCheckpoint) == this) {
            // If the existing item is in the left-hand side of the item pointed by the
            // persistence cursor, decrease the persistence cursor's offset by 1.
            const std::string &key = (*(checkpointManager->persistenceCursor.currentPos))->getKey();
            checkpoint_index::iterator ita = keyIndex.find(key);
            if (ita != keyIndex.end()) {
                uint64_t mutationId = ita->second.mutation_id;
                if (currMutationId <= mutationId) {
                    checkpointManager->decrPersistenceCursorOffset(1);
                }
            }
            // If the persistence cursor points to the existing item for the same key,
            // shift the cursor left by 1.
            if (checkpointManager->persistenceCursor.currentPos == currPos) {
                checkpointManager->decrPersistenceCursorPos_UNLOCKED();
            }
        }

        std::map<const std::string, CheckpointCursor>::iterator map_it;
        for (map_it = checkpointManager->tapCursors.begin();
             map_it != checkpointManager->tapCursors.end(); map_it++) {

            if (*(map_it->second.currentCheckpoint) == this) {
                const std::string &key = (*(map_it->second.currentPos))->getKey();
                checkpoint_index::iterator ita = keyIndex.find(key);
                if (ita != keyIndex.end()) {
                    uint64_t mutationId = ita->second.mutation_id;
                    if (currMutationId <= mutationId) {
                        --(map_it->second.offset);
                    }
                }
                // If an TAP cursor points to the existing item for the same key, shift it left by 1
                if (map_it->second.currentPos == currPos) {
                    --(map_it->second.currentPos);
                }
            }
        }
        // Copy the queued time of the existing item to the new one.
        qi->setQueuedTime((*currPos)->getQueuedTime());
        // Remove the existing item for the same key from the list.
        toWrite.erase(currPos);
        rv = EXISTING_ITEM;
    } else {
        if (qi->getKey().size() > 0) {
            ++numItems;
        }
        rv = NEW_ITEM;
    }
    // Push the new item into the list
    toWrite.push_back(qi);

    if (qi->getKey().size() > 0) {
        std::list<queued_item>::iterator last = toWrite.end();
        // --last is okay as the list is not empty now.
        index_entry entry = {--last, newMutationId};
        // Set the index of the key to the new item that is pushed back into the list.
        keyIndex[qi->getKey()] = entry;
        if (rv == NEW_ITEM) {
            size_t newEntrySize = qi->getKey().size() + sizeof(index_entry) + sizeof(queued_item);
            memOverhead += newEntrySize;
            stats.memOverhead.incr(newEntrySize);
            assert(stats.memOverhead.get() < GIGANTOR);
        }
    }
    return rv;
}

CheckpointManager::~CheckpointManager() {
    LockHolder lh(queueLock);
    std::list<Checkpoint*>::iterator it = checkpointList.begin();
    while(it != checkpointList.end()) {
        delete *it;
        ++it;
    }
}

uint64_t CheckpointManager::getOpenCheckpointId_UNLOCKED() {
    if (checkpointList.size() == 0) {
        return 0;
    }

    uint64_t id = checkpointList.back()->getId();
    return checkpointList.back()->getState() == opened ? id : id + 1;
}

void CheckpointManager::setOpenCheckpointId_UNLOCKED(uint64_t id) {
    if (checkpointList.size() > 0) {
        checkpointList.back()->setId(id);
        // Update the checkpoint_start item with the new Id.
        queued_item qi = createCheckpointItem(id, vbucketId, queue_op_checkpoint_start);
        std::list<queued_item>::iterator it = ++(checkpointList.back()->begin());
        *it = qi;
    }
}

bool CheckpointManager::addNewCheckpoint_UNLOCKED(uint64_t id) {
    // This is just for making sure that the current checkpoint should be closed.
    if (checkpointList.size() > 0 && checkpointList.back()->getState() == opened) {
        closeOpenCheckpoint_UNLOCKED(checkpointList.back()->getId());
    }

    Checkpoint *checkpoint = new Checkpoint(stats, id, opened);
    // Add a dummy item into the new checkpoint, so that any cursor referring to the actual first
    // item in this new checkpoint can be safely shifted left by 1 if the first item is removed
    // and pushed into the tail.
    queued_item dummyItem(new QueuedItem("", 0xffff, queue_op_empty));
    checkpoint->queueDirty(dummyItem, this);

    // This item represents the start of the new checkpoint and is also sent to the slave node.
    queued_item qi = createCheckpointItem(id, vbucketId, queue_op_checkpoint_start);
    checkpoint->queueDirty(qi, this);
    ++numItems;
    checkpointList.push_back(checkpoint);
    return true;
}

bool CheckpointManager::addNewCheckpoint(uint64_t id) {
    LockHolder lh(queueLock);
    return addNewCheckpoint_UNLOCKED(id);
}

bool CheckpointManager::closeOpenCheckpoint_UNLOCKED(uint64_t id) {
    if (checkpointList.size() == 0) {
        return false;
    }
    if (id != checkpointList.back()->getId() || checkpointList.back()->getState() == closed) {
        return true;
    }

    // This item represents the end of the current open checkpoint and is sent to the slave node.
    queued_item qi = createCheckpointItem(id, vbucketId, queue_op_checkpoint_end);
    checkpointList.back()->queueDirty(qi, this);
    ++numItems;
    checkpointList.back()->setState(closed);
    return true;
}

bool CheckpointManager::closeOpenCheckpoint(uint64_t id) {
    LockHolder lh(queueLock);
    return closeOpenCheckpoint_UNLOCKED(id);
}

void CheckpointManager::registerPersistenceCursor() {
    LockHolder lh(queueLock);
    assert(checkpointList.size() > 0);
    persistenceCursor.currentCheckpoint = checkpointList.begin();
    persistenceCursor.currentPos = checkpointList.front()->begin();
    checkpointList.front()->incrReferenceCounter();
}

protocol_binary_response_status CheckpointManager::startOnlineUpdate() {
    LockHolder lh(queueLock);
    assert(checkpointList.size() > 0);

    if (doOnlineUpdate) {
        return PROTOCOL_BINARY_RESPONSE_NOT_SUPPORTED;
    }

    // close the current checkpoint and create a new checkpoint
    checkOpenCheckpoint_UNLOCKED(true, true);

    // This item represents the start of online update and is also sent to the slave node..
    queued_item dummyItem(new QueuedItem("", vbucketId, queue_op_online_update_start));
    checkpointList.back()->queueDirty(dummyItem, this);
    ++numItems;

    onlineUpdateCursor.currentCheckpoint = checkpointList.end();
    --(onlineUpdateCursor.currentCheckpoint);

    onlineUpdateCursor.currentPos = checkpointList.back()->begin();
    (*(onlineUpdateCursor.currentCheckpoint))->incrReferenceCounter();

    doOnlineUpdate = true;
    return PROTOCOL_BINARY_RESPONSE_SUCCESS;
}

protocol_binary_response_status CheckpointManager::stopOnlineUpdate() {
    LockHolder lh(queueLock);

    if ( !doOnlineUpdate ) {
        return PROTOCOL_BINARY_RESPONSE_NOT_SUPPORTED;
    }

    // This item represents the end of online update and is also sent to the slave node..
    queued_item dummyItem(new QueuedItem("", vbucketId, queue_op_online_update_end));
    checkpointList.back()->queueDirty(dummyItem, this);
    ++numItems;

    //close the current checkpoint and create a new checkpoint
    checkOpenCheckpoint_UNLOCKED(true, true);

    (*(onlineUpdateCursor.currentCheckpoint))->decrReferenceCounter();

    // Adjust for onlineupdate start and end items
    numItems -= 2;
    decrPersistenceCursorOffset(2);
    std::map<const std::string, CheckpointCursor>::iterator map_it = tapCursors.begin();
    for (; map_it != tapCursors.end(); ++map_it) {
        map_it->second.offset -= 2;
    }

    doOnlineUpdate = false;
    return PROTOCOL_BINARY_RESPONSE_SUCCESS;
}

protocol_binary_response_status CheckpointManager::beginHotReload() {
    LockHolder lh(queueLock);

    if (!doOnlineUpdate) {
         getLogger()->log(EXTENSION_LOG_DEBUG, NULL,
                          "Not in online update phase, just return.");
         return PROTOCOL_BINARY_RESPONSE_NOT_SUPPORTED;
    }
    if (doHotReload) {
        getLogger()->log(EXTENSION_LOG_DEBUG, NULL,
                         "In online update revert phase already, just return.");
        return PROTOCOL_BINARY_RESPONSE_NOT_SUPPORTED;
    }

    doHotReload = true;

    assert(persistenceCursor.currentCheckpoint == onlineUpdateCursor.currentCheckpoint);

    // This item represents the end of online update and is also sent to the slave node..
    queued_item dummyItem(new QueuedItem("", vbucketId, queue_op_online_update_revert));
    checkpointList.back()->queueDirty(dummyItem, this);
    ++numItems;

    //close the current checkpoint and create a new checkpoint
    checkOpenCheckpoint_UNLOCKED(true, true);

    //Update persistence cursor due to hotReload
    (*(persistenceCursor.currentCheckpoint))->decrReferenceCounter();
    persistenceCursor.currentCheckpoint = --(checkpointList.end());
    persistenceCursor.currentPos = checkpointList.back()->begin();

    (*(persistenceCursor.currentCheckpoint))->incrReferenceCounter();

    return PROTOCOL_BINARY_RESPONSE_SUCCESS;
}

protocol_binary_response_status CheckpointManager::endHotReload(uint64_t total)  {
    LockHolder lh(queueLock);

    if (!doHotReload) {
        return PROTOCOL_BINARY_RESPONSE_NOT_SUPPORTED;
    }

    persistenceCursor.offset += total-1;    // Should ignore the first dummy item

    (*(onlineUpdateCursor.currentCheckpoint))->decrReferenceCounter();
    doHotReload = false;
    doOnlineUpdate = false;

    // Adjust for onlineupdate start and end items
    numItems -= 2;
    decrPersistenceCursorOffset(2);
    std::map<const std::string, CheckpointCursor>::iterator map_it = tapCursors.begin();
    for (; map_it != tapCursors.end(); ++map_it) {
        map_it->second.offset -= 2;
    }

    return PROTOCOL_BINARY_RESPONSE_SUCCESS;
}

bool CheckpointManager::registerTAPCursor(const std::string &name, uint64_t checkpointId,
                                          bool closedCheckpointOnly, bool alwaysFromBeginning) {
    LockHolder lh(queueLock);
    assert(checkpointList.size() > 0);

    bool found = false;
    std::list<Checkpoint*>::iterator it = checkpointList.begin();
    for (; it != checkpointList.end(); it++) {
        if (checkpointId == (*it)->getId()) {
            found = true;
            break;
        }
    }

    // If the tap cursor exists, decrease the reference counter of the checkpoint that is
    // currently referenced by the tap cursor.
    std::map<const std::string, CheckpointCursor>::iterator map_it = tapCursors.find(name);
    if (map_it != tapCursors.end()) {
        (*(map_it->second.currentCheckpoint))->decrReferenceCounter();
    }

    if (!found) {
        // If the checkpoint to start with is not found, set the TAP cursor to the current
        // open checkpoint. This case requires the full materialization through backfill.
        it = --(checkpointList.end());
        CheckpointCursor cursor(it, (*it)->begin(),
                            numItems - ((*it)->getNumItems() + 1), // 1 is for checkpoint start item
                            closedCheckpointOnly);
        tapCursors[name] = cursor;
        (*it)->incrReferenceCounter();
    } else {
        size_t offset = 0;
        std::list<queued_item>::iterator curr;
        if (!alwaysFromBeginning &&
            map_it != tapCursors.end() &&
            (*(map_it->second.currentCheckpoint))->getId() == (*it)->getId()) {
            // If the cursor is currently in the checkpoint to start with, simply start from
            // its current position.
            curr = map_it->second.currentPos;
            offset = map_it->second.offset;
        } else {
            // Set the cursor's position to the begining of the checkpoint to start with
            curr = (*it)->begin();
            std::list<Checkpoint*>::iterator pos = checkpointList.begin();
            for (; pos != it; ++pos) {
                offset += (*pos)->getNumItems() + 2; // 2 is for checkpoint start and end items.
            }
        }

        CheckpointCursor cursor(it, curr, offset, closedCheckpointOnly);
        tapCursors[name] = cursor;
        // Increase the reference counter of the checkpoint that is newly referenced
        // by the tap cursor.
        (*it)->incrReferenceCounter();
    }

    return found;
}

bool CheckpointManager::removeTAPCursor(const std::string &name) {
    LockHolder lh(queueLock);
    std::map<const std::string, CheckpointCursor>::iterator it = tapCursors.find(name);
    if (it == tapCursors.end()) {
        return false;
    }
    (*(it->second.currentCheckpoint))->decrReferenceCounter();

    tapCursors.erase(it);
    return true;
}

uint64_t CheckpointManager::getCheckpointIdForTAPCursor(const std::string &name) {
    LockHolder lh(queueLock);
    std::map<const std::string, CheckpointCursor>::iterator it = tapCursors.find(name);
    if (it == tapCursors.end()) {
        return 0;
    }

    return (*(it->second.currentCheckpoint))->getId();
}

size_t CheckpointManager::getNumOfTAPCursors() {
    LockHolder lh(queueLock);
    return tapCursors.size();
}

size_t CheckpointManager::getNumCheckpoints() {
    LockHolder lh(queueLock);
    return checkpointList.size();
}

bool CheckpointManager::isCheckpointCreationForHighMemUsage(const RCPtr<VBucket> &vbucket) {
    bool forceCreation = false;
    double current = static_cast<double>(stats.currentSize.get() + stats.memOverhead.get());
    // pesistence and tap cursors are all currently in the open checkpoint?
    bool allCursorsInOpenCheckpoint =
        (1 + tapCursors.size()) == checkpointList.back()->getReferenceCounter() ? true : false;

    if (current > stats.mem_high_wat &&
        allCursorsInOpenCheckpoint &&
        (checkpointList.back()->getNumItems() >= MIN_CHECKPOINT_ITEMS ||
         checkpointList.back()->getNumItems() == vbucket->ht.getNumItems())) {
        forceCreation = true;
    }
    return forceCreation;
}

size_t CheckpointManager::removeClosedUnrefCheckpoints(const RCPtr<VBucket> &vbucket,
                                                       bool &newOpenCheckpointCreated) {

    // This function is executed periodically by the non-IO dispatcher.
    LockHolder lh(queueLock);
    assert(vbucket);
    uint64_t oldCheckpointId = 0;
    if (vbucket->getState() == vbucket_state_active &&
        !checkpointConfig.isInconsistentSlaveCheckpoint() &&
        checkpointList.size() < checkpointConfig.getMaxCheckpoints()) {

        bool forceCreation = isCheckpointCreationForHighMemUsage(vbucket);
        // Check if this master active vbucket needs to create a new open checkpoint.
        oldCheckpointId = checkOpenCheckpoint_UNLOCKED(forceCreation, true);
    }
    newOpenCheckpointCreated = oldCheckpointId > 0 ? true : false;
    if (oldCheckpointId > 0) {
        // If the persistence cursor reached to the end of the old open checkpoint, move it to
        // the new open checkpoint.
        if ((*(persistenceCursor.currentCheckpoint))->getId() == oldCheckpointId) {
            if (++(persistenceCursor.currentPos) ==
                (*(persistenceCursor.currentCheckpoint))->end()) {
                moveCursorToNextCheckpoint(persistenceCursor);
            } else {
                --(persistenceCursor.currentPos);
            }
        }
        // If any of TAP cursors reached to the end of the old open checkpoint, move them to
        // the new open checkpoint.
        std::map<const std::string, CheckpointCursor>::iterator tap_it = tapCursors.begin();
        for (; tap_it != tapCursors.end(); ++tap_it) {
            CheckpointCursor &cursor = tap_it->second;
            if ((*(cursor.currentCheckpoint))->getId() == oldCheckpointId) {
                if (++(cursor.currentPos) == (*(cursor.currentCheckpoint))->end()) {
                    moveCursorToNextCheckpoint(cursor);
                } else {
                    --(cursor.currentPos);
                }
            }
        }
    }

    size_t numUnrefItems = 0;
    std::list<Checkpoint*> unrefCheckpointList;
    std::list<Checkpoint*>::iterator it = checkpointList.begin();
    for (; it != checkpointList.end(); it++) {
        if ((*it)->getReferenceCounter() > 0) {
            break;
        } else {
            numUnrefItems += (*it)->getNumItems() + 2; // 2 is for checkpoint start and end items.
        }
    }
    if (numUnrefItems > 0) {
        numItems -= numUnrefItems;
        decrPersistenceCursorOffset(numUnrefItems);
        std::map<const std::string, CheckpointCursor>::iterator map_it = tapCursors.begin();
        for (; map_it != tapCursors.end(); ++map_it) {
            map_it->second.offset -= numUnrefItems;
        }
    }
    unrefCheckpointList.splice(unrefCheckpointList.begin(), checkpointList,
                               checkpointList.begin(), it);
    lh.unlock();

    std::list<Checkpoint*>::iterator chkpoint_it = unrefCheckpointList.begin();
    for (; chkpoint_it != unrefCheckpointList.end(); chkpoint_it++) {
        delete *chkpoint_it;
    }

    return numUnrefItems;
}

bool CheckpointManager::queueDirty(const queued_item &qi, const RCPtr<VBucket> &vbucket) {
    LockHolder lh(queueLock);
    if (vbucket->getState() != vbucket_state_active &&
        checkpointList.back()->getState() == closed) {
        // Replica vbucket might receive items from the master even if the current open checkpoint
        // has been already closed, because some items from the backfill with an invalid token
        // are on the wire even after that backfill thread is closed. Simply ignore those items.
        return false;
    }

    // The current open checkpoint should be always the last one in the checkpoint list.
    assert(checkpointList.back()->getState() == opened);
    size_t numItemsBefore = getNumItemsForPersistence_UNLOCKED();
    if (checkpointList.back()->queueDirty(qi, this) == NEW_ITEM) {
        ++numItems;
    }
    size_t numItemsAfter = getNumItemsForPersistence_UNLOCKED();

    assert(vbucket);
    if (vbucket->getState() == vbucket_state_active &&
        !checkpointConfig.isInconsistentSlaveCheckpoint() &&
        checkpointList.size() < checkpointConfig.getMaxCheckpoints()) {
        // Only the master active vbucket can create a next open checkpoint.
        checkOpenCheckpoint_UNLOCKED(false, true);
    }
    // Note that the creation of a new checkpoint on the replica vbucket will be controlled by TAP
    // mutation messages from the active vbucket, which contain the checkpoint Ids.

    return (numItemsAfter - numItemsBefore) > 0 ? true : false;
}

uint64_t CheckpointManager::getAllItemsFromCurrentPosition(CheckpointCursor &cursor,
                                                           uint64_t barrier,
                                                           std::vector<queued_item> &items) {
    while (true) {
        if ( barrier > 0 )  {
            if ((*(cursor.currentCheckpoint))->getId() >= barrier) {
                break;
            }
        }
        while (++(cursor.currentPos) != (*(cursor.currentCheckpoint))->end()) {
            items.push_back(*(cursor.currentPos));
        }
        if ((*(cursor.currentCheckpoint))->getState() == closed) {
            if (!moveCursorToNextCheckpoint(cursor)) {
                --(cursor.currentPos);
                break;
            }
        } else { // The cursor is currently in the open checkpoint and reached to
                 // the end() of the open checkpoint.
            --(cursor.currentPos);
            break;
        }
    }

    uint64_t checkpointId = 0;
    // Get the last closed checkpoint Id.
    if(checkpointList.size() > 0) {
        uint64_t id = (*(cursor.currentCheckpoint))->getId();
        checkpointId = id > 0 ? id - 1 : 0;
    }

    return checkpointId;
}

uint64_t CheckpointManager::getAllItemsForPersistence(std::vector<queued_item> &items) {
    LockHolder lh(queueLock);
    uint64_t checkpointId;
    if (doOnlineUpdate) {
        // Get all the items up to the start of the onlineUpdate cursor.
        uint64_t barrier = (*(onlineUpdateCursor.currentCheckpoint))->getId();
        checkpointId = getAllItemsFromCurrentPosition(persistenceCursor, barrier, items);
        persistenceCursor.offset += items.size();
    } else {
        // Get all the items up to the end of the current open checkpoint.
        checkpointId = getAllItemsFromCurrentPosition(persistenceCursor, 0, items);
        persistenceCursor.offset = numItems;
    }
    return checkpointId;
}

uint64_t CheckpointManager::getAllItemsForTAPConnection(const std::string &name,
                                                    std::vector<queued_item> &items) {
    LockHolder lh(queueLock);
    std::map<const std::string, CheckpointCursor>::iterator it = tapCursors.find(name);
    if (it == tapCursors.end()) {
        getLogger()->log(EXTENSION_LOG_DEBUG, NULL,
                         "The cursor for TAP connection \"%s\" is not found in the checkpoint.\n",
                         name.c_str());
        return 0;
    }
    uint64_t checkpointId = getAllItemsFromCurrentPosition(it->second, 0, items);
    it->second.offset = numItems;
    return checkpointId;
}

uint64_t CheckpointManager::getAllItemsForOnlineUpdate(std::vector<queued_item> &items) {
    LockHolder lh(queueLock);
    uint64_t checkpointId = 0;
    if (doOnlineUpdate) {
        // Get all the items up to the end of the current open checkpoint
        checkpointId = getAllItemsFromCurrentPosition(onlineUpdateCursor, 0, items);
        onlineUpdateCursor.offset += items.size();
    }

    return checkpointId;
}

queued_item CheckpointManager::nextItem(const std::string &name, bool &isLastMutationItem) {
    LockHolder lh(queueLock);
    isLastMutationItem = false;
    std::map<const std::string, CheckpointCursor>::iterator it = tapCursors.find(name);
    if (it == tapCursors.end()) {
        getLogger()->log(EXTENSION_LOG_DEBUG, NULL,
                         "The cursor for TAP connection \"%s\" is not found in the checkpoint.\n",
                         name.c_str());
        queued_item qi(new QueuedItem("", 0xffff, queue_op_empty));
        return qi;
    }
    if (checkpointList.back()->getId() == 0) {
        getLogger()->log(EXTENSION_LOG_DEBUG, NULL,
                         "VBucket %d CheckpointManager: Wait for backfill completion...\n",
                         vbucketId);
        queued_item qi(new QueuedItem("", 0xffff, queue_op_empty));
        return qi;
    }

    CheckpointCursor &cursor = it->second;
    if ((*(it->second.currentCheckpoint))->getState() == closed) {
        return nextItemFromClosedCheckpoint(cursor, isLastMutationItem);
    } else {
        return nextItemFromOpenedCheckpoint(cursor, isLastMutationItem);
    }
}

queued_item CheckpointManager::nextItemFromClosedCheckpoint(CheckpointCursor &cursor,
                                                            bool &isLastMutationItem) {
    ++(cursor.currentPos);
    if (cursor.currentPos != (*(cursor.currentCheckpoint))->end()) {
        ++(cursor.offset);
        isLastMutationItem = isLastMutationItemInCheckpoint(cursor);
        return *(cursor.currentPos);
    } else {
        if (!moveCursorToNextCheckpoint(cursor)) {
            --(cursor.currentPos);
            queued_item qi(new QueuedItem("", 0xffff, queue_op_empty));
            return qi;
        }
        if ((*(cursor.currentCheckpoint))->getState() == closed) { // the close checkpoint.
            ++(cursor.currentPos); // Move the cursor to point to the actual first item.
            ++(cursor.offset);
            isLastMutationItem = isLastMutationItemInCheckpoint(cursor);
            return *(cursor.currentPos);
        } else { // the open checkpoint.
            return nextItemFromOpenedCheckpoint(cursor, isLastMutationItem);
        }
    }
}

queued_item CheckpointManager::nextItemFromOpenedCheckpoint(CheckpointCursor &cursor,
                                                            bool &isLastMutationItem) {
    if (cursor.closedCheckpointOnly) {
        queued_item qi(new QueuedItem("", vbucketId, queue_op_empty));
        return qi;
    }

    ++(cursor.currentPos);
    if (cursor.currentPos != (*(cursor.currentCheckpoint))->end()) {
        ++(cursor.offset);
        isLastMutationItem = isLastMutationItemInCheckpoint(cursor);
        return *(cursor.currentPos);
    } else {
        --(cursor.currentPos);
        queued_item qi(new QueuedItem("", 0xffff, queue_op_empty));
        return qi;
    }
}

void CheckpointManager::clear(vbucket_state_t vbState) {
    LockHolder lh(queueLock);
    std::list<Checkpoint*>::iterator it = checkpointList.begin();
    // Remove all the checkpoints.
    while(it != checkpointList.end()) {
        delete *it;
        ++it;
    }
    checkpointList.clear();
    numItems = 0;
    mutationCounter = 0;

    uint64_t checkpointId = vbState == vbucket_state_active ? 1 : 0;
    // Add a new open checkpoint.
    addNewCheckpoint_UNLOCKED(checkpointId);

    // Reset the persistence cursor.
    persistenceCursor.currentCheckpoint = checkpointList.begin();
    persistenceCursor.currentPos = checkpointList.front()->begin();
    persistenceCursor.offset = 0;
    checkpointList.front()->incrReferenceCounter();

    // Reset all the TAP cursors.
    std::map<const std::string, CheckpointCursor>::iterator cit = tapCursors.begin();
    for (; cit != tapCursors.end(); ++cit) {
        cit->second.currentCheckpoint = checkpointList.begin();
        cit->second.currentPos = checkpointList.front()->begin();
        cit->second.offset = 0;
        checkpointList.front()->incrReferenceCounter();
    }
}

bool CheckpointManager::moveCursorToNextCheckpoint(CheckpointCursor &cursor) {
    if ((*(cursor.currentCheckpoint))->getState() == opened) {
        return false;
    } else if ((*(cursor.currentCheckpoint))->getState() == closed) {
        std::list<Checkpoint*>::iterator currCheckpoint = cursor.currentCheckpoint;
        if (++currCheckpoint == checkpointList.end()) {
            return false;
        }
    }

    // decr the reference counter for the current checkpoint by 1.
    (*(cursor.currentCheckpoint))->decrReferenceCounter();
    // Move the cursor to the next checkpoint.
    ++(cursor.currentCheckpoint);
    cursor.currentPos = (*(cursor.currentCheckpoint))->begin();
    // incr the reference counter for the next checkpoint by 1.
    (*(cursor.currentCheckpoint))->incrReferenceCounter();
    return true;
}

uint64_t CheckpointManager::checkOpenCheckpoint_UNLOCKED(bool forceCreation, bool timeBound) {
    int checkpointId = 0;
    timeBound = timeBound &&
                (ep_real_time() - checkpointList.back()->getCreationTime()) >=
                checkpointConfig.getCheckpointPeriod();
    // Create the new open checkpoint if any of the following conditions is satisfied:
    // (1) force creation due to online update or high memory usage
    // (2) current checkpoint is reached to the max number of items allowed.
    // (3) time elapsed since the creation of the current checkpoint is greater than the threshold
    if (forceCreation ||
        (checkpointConfig.isItemNumBasedNewCheckpoint() &&
         checkpointList.back()->getNumItems() >= checkpointConfig.getCheckpointMaxItems()) ||
        (checkpointList.back()->getNumItems() > 0 && timeBound)) {

        checkpointId = checkpointList.back()->getId();
        closeOpenCheckpoint_UNLOCKED(checkpointId);
        addNewCheckpoint_UNLOCKED(checkpointId + 1);
    }
    return checkpointId;
}

bool CheckpointManager::isKeyResidentInCheckpoints(const std::string &key, uint64_t cas) {
    LockHolder lh(queueLock);

    std::list<Checkpoint*>::iterator it = checkpointList.begin();
    // Find the first checkpoint that is referenced by any cursor.
    for (; it != checkpointList.end(); ++it) {
        if ((*it)->getReferenceCounter() > 0) {
            break;
        }
    }

    uint64_t cas_from_checkpoint;
    bool found = false;
    // Check if a given key with its CAS value exists in any subsequent checkpoints.
    for (; it != checkpointList.end(); ++it) {
        cas_from_checkpoint = (*it)->getCasForKey(key);
        if (cas == cas_from_checkpoint) {
            found = true;
            break;
        } else if (cas < cas_from_checkpoint) {
            break; // if a key's CAS value is less than the one from the checkpoint, we do not
                   // have to look at any following checkpoints.
        }
    }

    lh.unlock();
    return found;
}

size_t CheckpointManager::getNumItemsForTAPConnection(const std::string &name) {
    LockHolder lh(queueLock);
    size_t remains = 0;
    std::map<const std::string, CheckpointCursor>::iterator it = tapCursors.find(name);
    if (it != tapCursors.end()) {
        remains = (numItems >= it->second.offset) ? numItems - it->second.offset : 0;
    }
    return remains;
}

void CheckpointManager::decrTapCursorFromCheckpointEnd(const std::string &name) {
    LockHolder lh(queueLock);
    std::map<const std::string, CheckpointCursor>::iterator it = tapCursors.find(name);
    if (it != tapCursors.end() &&
        (*(it->second.currentPos))->getOperation() == queue_op_checkpoint_end) {
        --(it->second.offset);
        --(it->second.currentPos);
    }
}

bool CheckpointManager::isLastMutationItemInCheckpoint(CheckpointCursor &cursor) {
    std::list<queued_item>::iterator it = cursor.currentPos;
    ++it;
    if (it == (*(cursor.currentCheckpoint))->end() ||
        (*it)->getOperation() == queue_op_checkpoint_end) {
        return true;
    }
    return false;
}

bool CheckpointManager::checkAndAddNewCheckpoint(uint64_t id, bool &pCursorRepositioned) {
    LockHolder lh(queueLock);

    // Ignore CHECKPOINT_START message with ID 0 as 0 is reserved for representing backfill.
    if (id == 0) {
        pCursorRepositioned = false;
        return true;
    }
    // If the replica receives a checkpoint start message right after backfill completion,
    // simply set the current open checkpoint id to the one received from the active vbucket.
    if (checkpointList.back()->getId() == 0) {
        setOpenCheckpointId_UNLOCKED(id);
        pCursorRepositioned = id > 0 ? true : false;
        return true;
    }

    std::list<Checkpoint*>::iterator it = checkpointList.begin();
    // Check if a checkpoint exists with ID >= id.
    while (it != checkpointList.end()) {
        if (id <= (*it)->getId()) {
            break;
        }
        ++it;
    }

    if (it == checkpointList.end()) {
        if (checkpointList.back()->getState() == opened) {
            closeOpenCheckpoint_UNLOCKED(checkpointList.back()->getId());
        }
        pCursorRepositioned = false;
        return addNewCheckpoint_UNLOCKED(id);
    } else {
        bool ret = true;
        bool persistenceCursorReposition = false;
        std::set<std::string> tapClients;
        std::list<Checkpoint*>::iterator curr = it;
        for (; curr != checkpointList.end(); ++curr) {
            if (*(persistenceCursor.currentCheckpoint) == *curr) {
                persistenceCursorReposition = true;
            }
            std::map<const std::string, CheckpointCursor>::iterator map_it = tapCursors.begin();
            for (; map_it != tapCursors.end(); ++map_it) {
                if (*(map_it->second.currentCheckpoint) == *curr) {
                    tapClients.insert(map_it->first);
                }
            }
            if ((*curr)->getState() == closed) {
                numItems -= ((*curr)->getNumItems() + 2); // 2 is for checkpoint start and end items.
            } else if ((*curr)->getState() == opened) {
                numItems -= ((*curr)->getNumItems() + 1); // 1 is for checkpoint start.
            }
            delete *curr;
        }
        checkpointList.erase(it, checkpointList.end());

        ret = addNewCheckpoint_UNLOCKED(id);
        if (ret) {
            if (checkpointList.back()->getState() == closed) {
                checkpointList.back()->popBackCheckpointEndItem();
                checkpointList.back()->setState(opened);
            }
            if (persistenceCursorReposition) {
                persistenceCursor.currentCheckpoint = --(checkpointList.end());
                persistenceCursor.currentPos = checkpointList.back()->begin();
                persistenceCursor.offset = numItems - 1;
                checkpointList.back()->incrReferenceCounter();
            }
            std::set<std::string>::iterator set_it = tapClients.begin();
            for (; set_it != tapClients.end(); ++set_it) {
                std::map<const std::string, CheckpointCursor>::iterator map_it =
                    tapCursors.find(*set_it);
                map_it->second.currentCheckpoint = --(checkpointList.end());
                map_it->second.currentPos = checkpointList.back()->begin();
                map_it->second.offset = numItems - 1;
                checkpointList.back()->incrReferenceCounter();
            }
        }

        pCursorRepositioned = persistenceCursorReposition;
        return ret;
    }
}

bool CheckpointManager::hasNext(const std::string &name) {
    LockHolder lh(queueLock);
    std::map<const std::string, CheckpointCursor>::iterator it = tapCursors.find(name);
    if (it == tapCursors.end() || getOpenCheckpointId_UNLOCKED() == 0) {
        return false;
    }

    bool hasMore = true;
    std::list<queued_item>::iterator curr = it->second.currentPos;
    ++curr;
    if (curr == (*(it->second.currentCheckpoint))->end() &&
        (*(it->second.currentCheckpoint))->getState() == opened) {
        hasMore = false;
    }
    return hasMore;
}

<<<<<<< HEAD
queued_item CheckpointManager::createCheckpointItem(uint64_t id,
                                                    uint16_t vbid,
                                                    enum queue_operation checkpoint_op) {
    assert(checkpoint_op == queue_op_checkpoint_start || checkpoint_op == queue_op_checkpoint_end);
    uint64_t cid = htonll(id);
    RCPtr<Blob> vblob(Blob::New((const char*)&cid, sizeof(cid)));
    queued_item qi(new QueuedItem("", vblob, vbid, checkpoint_op));
    return qi;
=======
bool CheckpointManager::hasNextForPersistence() {
    LockHolder lh(queueLock);
    bool hasMore = true;
    std::list<queued_item>::iterator curr = persistenceCursor.currentPos;
    ++curr;
    if (curr == (*(persistenceCursor.currentCheckpoint))->end() &&
        (*(persistenceCursor.currentCheckpoint))->getState() == opened) {
        hasMore = false;
    }
    return hasMore;
}

void CheckpointManager::initializeCheckpointConfig(size_t checkpoint_period,
                                                   size_t checkpoint_max_items,
                                                   size_t max_checkpoints,
                                                   bool allow_inconsistency) {
    if (!validateCheckpointMaxItemsParam(checkpoint_max_items) ||
        !validateCheckpointPeriodParam(checkpoint_period) ||
        !validateMaxCheckpointsParam(max_checkpoints)) {
        return;
    }
    checkpointPeriod = checkpoint_period;
    checkpointMaxItems = checkpoint_max_items;
    maxCheckpoints = max_checkpoints;
    inconsistentSlaveCheckpoint = allow_inconsistency;
>>>>>>> 4bd26a32
}

void CheckpointConfig::addConfigChangeListener(EventuallyPersistentEngine &engine) {
    Configuration &configuration = engine.getConfiguration();
    configuration.addValueChangedListener("chk_period",
                              new CheckpointConfigChangeListener(engine.getCheckpointConfig()));
    configuration.addValueChangedListener("chk_max_items",
                              new CheckpointConfigChangeListener(engine.getCheckpointConfig()));
    configuration.addValueChangedListener("max_checkpoints",
                              new CheckpointConfigChangeListener(engine.getCheckpointConfig()));
    configuration.addValueChangedListener("inconsistent_slave_chk",
                              new CheckpointConfigChangeListener(engine.getCheckpointConfig()));
    configuration.addValueChangedListener("item_num_based_new_chk",
                              new CheckpointConfigChangeListener(engine.getCheckpointConfig()));
}

CheckpointConfig::CheckpointConfig(EventuallyPersistentEngine &e) {
    Configuration &config = e.getConfiguration();
    checkpointPeriod = config.getChkPeriod();
    checkpointMaxItems = config.getChkMaxItems();
    maxCheckpoints = config.getMaxCheckpoints();
    inconsistentSlaveCheckpoint = config.isInconsistentSlaveChk();
    itemNumBasedNewCheckpoint = config.isItemNumBasedNewChk();
}

bool CheckpointConfig::validateCheckpointMaxItemsParam(size_t checkpoint_max_items) {
    if (checkpoint_max_items < MIN_CHECKPOINT_ITEMS ||
        checkpoint_max_items > MAX_CHECKPOINT_ITEMS) {
        std::stringstream ss;
        ss << "New checkpoint_max_items param value " << checkpoint_max_items
           << " is not ranged between the min allowed value " << MIN_CHECKPOINT_ITEMS
           << " and max value " << MAX_CHECKPOINT_ITEMS;
        getLogger()->log(EXTENSION_LOG_WARNING, NULL, ss.str().c_str());
        return false;
    }
    return true;
}

bool CheckpointConfig::validateCheckpointPeriodParam(size_t checkpoint_period) {
    if (checkpoint_period < MIN_CHECKPOINT_PERIOD ||
        checkpoint_period > MAX_CHECKPOINT_PERIOD) {
        std::stringstream ss;
        ss << "New checkpoint_period param value " << checkpoint_period
           << " is not ranged between the min allowed value " << MIN_CHECKPOINT_PERIOD
           << " and max value " << MAX_CHECKPOINT_PERIOD;
        getLogger()->log(EXTENSION_LOG_WARNING, NULL, ss.str().c_str());
        return false;
    }
    return true;
}

bool CheckpointConfig::validateMaxCheckpointsParam(size_t max_checkpoints) {
    if (max_checkpoints < DEFAULT_MAX_CHECKPOINTS ||
        max_checkpoints > MAX_CHECKPOINTS_UPPER_BOUND) {
        std::stringstream ss;
        ss << "New max_checkpoints param value " << max_checkpoints
           << " is not ranged between the min allowed value " << DEFAULT_MAX_CHECKPOINTS
           << " and max value " << MAX_CHECKPOINTS_UPPER_BOUND;
        getLogger()->log(EXTENSION_LOG_WARNING, NULL, ss.str().c_str());
        return false;
    }
    return true;
}

void CheckpointConfig::setCheckpointPeriod(size_t value) {
    if (!validateCheckpointPeriodParam(value)) {
        value = DEFAULT_CHECKPOINT_PERIOD;
    }
    checkpointPeriod = static_cast<rel_time_t>(value);
}

void CheckpointConfig::setCheckpointMaxItems(size_t value) {
    if (!validateCheckpointMaxItemsParam(value)) {
        value = DEFAULT_CHECKPOINT_ITEMS;
    }
    checkpointMaxItems = value;
}

void CheckpointConfig::setMaxCheckpoints(size_t value) {
    if (!validateMaxCheckpointsParam(value)) {
        value = DEFAULT_MAX_CHECKPOINTS;
    }
    maxCheckpoints = value;
}<|MERGE_RESOLUTION|>--- conflicted
+++ resolved
@@ -920,7 +920,6 @@
     return hasMore;
 }
 
-<<<<<<< HEAD
 queued_item CheckpointManager::createCheckpointItem(uint64_t id,
                                                     uint16_t vbid,
                                                     enum queue_operation checkpoint_op) {
@@ -929,7 +928,8 @@
     RCPtr<Blob> vblob(Blob::New((const char*)&cid, sizeof(cid)));
     queued_item qi(new QueuedItem("", vblob, vbid, checkpoint_op));
     return qi;
-=======
+}
+
 bool CheckpointManager::hasNextForPersistence() {
     LockHolder lh(queueLock);
     bool hasMore = true;
@@ -940,22 +940,6 @@
         hasMore = false;
     }
     return hasMore;
-}
-
-void CheckpointManager::initializeCheckpointConfig(size_t checkpoint_period,
-                                                   size_t checkpoint_max_items,
-                                                   size_t max_checkpoints,
-                                                   bool allow_inconsistency) {
-    if (!validateCheckpointMaxItemsParam(checkpoint_max_items) ||
-        !validateCheckpointPeriodParam(checkpoint_period) ||
-        !validateMaxCheckpointsParam(max_checkpoints)) {
-        return;
-    }
-    checkpointPeriod = checkpoint_period;
-    checkpointMaxItems = checkpoint_max_items;
-    maxCheckpoints = max_checkpoints;
-    inconsistentSlaveCheckpoint = allow_inconsistency;
->>>>>>> 4bd26a32
 }
 
 void CheckpointConfig::addConfigChangeListener(EventuallyPersistentEngine &engine) {
